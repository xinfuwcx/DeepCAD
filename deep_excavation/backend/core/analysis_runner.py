--- conflicted
+++ resolved
@@ -9,15 +9,8 @@
 from pydantic import BaseModel, Field
 
 # 导入各个分析模块
-<<<<<<< HEAD
-from .v4_runner import DXFProcessor, SeepageAnalysisModel
+from .v5_runner import DXFProcessor
 from .kratos_solver import run_seepage_analysis
-=======
-from .v3_runner import V3AnalysisModel, run_v3_analysis
-from deep_excavation.backend.api.routes.analysis_router import ParametricScene
-# from .v4_runner import DXFProcessor, SeepageAnalysisModel
-from .v5_runner import run_v4_analysis
->>>>>>> f751eb2f
 
 # 配置日志
 logger = logging.getLogger(__name__)
@@ -292,16 +285,4 @@
         "message": result.message,
         "results": result.results,
         "result_files": result.files
-<<<<<<< HEAD
-    } 
-=======
-    }
-
-# This is the new entry point for parametric analysis
-if isinstance(model, ParametricScene):
-    # We will dispatch to different runners based on scene content in the future.
-    # For now, all parametric scenes go to the new runner.
-    return run_v4_analysis(model)
-
-raise NotImplementedError(f"No runner available for model version {model.version}") 
->>>>>>> f751eb2f
+    }