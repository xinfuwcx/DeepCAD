--- conflicted
+++ resolved
@@ -1,11 +1,6 @@
-<<<<<<< HEAD
 import { create } from 'zustand';
-import { AnyFeature, Point3D } from '../services/parametricAnalysisService';
+import { AnyFeature } from '../services/parametricAnalysisService';
 import * as THREE from 'three';
-=======
-import { create } from './zustand';
-import { AnyFeature } from '../services/parametricAnalysisService';
->>>>>>> f751eb2f
 
 // =================================================================================
 // Type Definitions
@@ -19,19 +14,14 @@
     onPick: ((point: { x: number; y: number; z: number }) => void) | null;
 }
 
-// FEABench Fusion: Add settings models to the store
-export interface MeshSettings {
-    global_mesh_size: number;
-    refinement_level: number;
-}
-
-export interface AnalysisSettings {
-    analysis_type: 'static' | 'staged_construction';
-    num_steps: number;
+export interface ViewportHandles {
+  addAnalysisMesh: (mesh: THREE.Object3D) => void;
+  clearAnalysisMeshes: () => void;
+  loadVtkResults: (url: string) => void;
 }
 
 export interface MeshSettings {
-    max_area: number;
+    global_mesh_size: number;
     refinement_level: number;
 }
 
@@ -46,63 +36,48 @@
 
 export interface AppState {
     features: AnyFeature[];
+    selectedFeatureId: string | null;
+    
+    // Settings
     meshSettings: MeshSettings;
-    analysisSettings: AnalysisSettings | null;
+    analysisSettings: AnalysisSettings;
     geologySettings: {
         algorithm: string;
         domain: { width: number; length: number; height: number; };
     };
-    transientObjects: THREE.Object3D[];
-    selectedFeatureId: string | null;
-    
+
+    // UI State
     activeWorkbench: Workbench;
-<<<<<<< HEAD
-    activeTask: Task | null;
-    activeModal: string | null;
-    pickingState: PickingState; // Add picking state to the store
-=======
     activeModal: ModalType;
     pickingState: PickingState;
 
-    // FEABench Fusion: Add settings to state
-    meshSettings: MeshSettings;
-    analysisSettings: AnalysisSettings;
->>>>>>> f751eb2f
+    // Viewport & Transient State
+    transientObjects: THREE.Object3D[];
+    viewportApi: ViewportHandles | null;
 
     // --- Actions ---
     addFeature: (feature: AnyFeature) => void;
     selectFeature: (id: string | null) => void;
-<<<<<<< HEAD
-    updateFeature: (feature: AnyFeature) => void;
+    updateFeature: (featureId: string, updatedParams: Partial<AnyFeature['parameters']>) => void;
     deleteFeature: (featureId: string) => void;
     setFeatures: (features: AnyFeature[]) => void;
+    
     updateMeshSettings: (settings: Partial<MeshSettings>) => void;
     updateAnalysisSettings: (settings: Partial<AnalysisSettings>) => void;
     setGeologySettings: (settings: AppState['geologySettings']) => void;
-    setTransientObjects: (objects: THREE.Object3D[]) => void;
-    clearTransientObjects: () => void;
+
     setActiveWorkbench: (workbench: Workbench) => void;
-    startTask: (type: AnyFeature['type'], parentId?: string) => void;
-    cancelTask: () => void;
-    openModal: (modal: string) => void;
-=======
-    updateFeature: (featureId: string, updatedParams: Partial<AnyFeature['parameters']>) => void;
-    deleteFeature: (featureId: string) => void;
-    
-    setActiveWorkbench: (workbench: Workbench) => void;
-    
     openModal: (modal: NonNullable<ModalType>) => void;
->>>>>>> f751eb2f
     closeModal: () => void;
 
     startPicking: (onPick: (point: { x: number; y: number; z: number }) => void) => void;
     executePick: (point: { x: number; y: number; z: number }) => void;
     stopPicking: () => void;
-
-    // FEABench Fusion: Add settings update actions
-    updateMeshSettings: (settings: Partial<MeshSettings>) => void;
-    updateAnalysisSettings: (settings: Partial<AnalysisSettings>) => void;
-
+    
+    setTransientObjects: (objects: THREE.Object3D[]) => void;
+    clearTransientObjects: () => void;
+    setViewportApi: (api: ViewportHandles | null) => void;
+    
     // --- Selectors ---
     getSelectedFeature: () => AnyFeature | null;
     getFeatureById: (id: string) => AnyFeature | undefined;
@@ -115,21 +90,8 @@
 export const useStore = create<AppState>((set, get) => ({
     // --- Initial State ---
     features: [],
-    meshSettings: { max_area: 10.0, refinement_level: 1 },
-    analysisSettings: null,
-    geologySettings: {
-        algorithm: 'TIN',
-        domain: { width: 100, length: 100, height: 50 },
-    },
-    transientObjects: [],
     selectedFeatureId: null,
-    activeWorkbench: 'Modeling',
-    activeModal: null,
-    pickingState: {
-        isActive: false,
-        onPick: null,
-    },
-    // FEABench Fusion: Initialize settings state
+    
     meshSettings: {
         global_mesh_size: 25.0,
         refinement_level: 1,
@@ -138,6 +100,20 @@
         analysis_type: 'static',
         num_steps: 1,
     },
+    geologySettings: {
+        algorithm: 'TIN',
+        domain: { width: 100, length: 100, height: 50 },
+    },
+
+    activeWorkbench: 'Modeling',
+    activeModal: null,
+    pickingState: {
+        isActive: false,
+        onPick: null,
+    },
+
+    transientObjects: [],
+    viewportApi: null,
 
     // --- Action Implementations ---
     addFeature: (feature) => {
@@ -149,16 +125,11 @@
 
     updateFeature: (featureId, updatedParams) => {
         set(state => ({
-            features: state.features.map(f => {
-                if (f.id === featureId) {
-                    const newFeature = { 
-                        ...f, 
-                        parameters: { ...f.parameters, ...updatedParams } 
-                    };
-                    return newFeature as any;
-                }
-                return f;
-            }),
+            features: state.features.map(f => 
+                f.id === featureId 
+                    ? { ...f, parameters: { ...f.parameters, ...updatedParams } } 
+                    : f
+            ) as AnyFeature[],
         }));
     },
 
@@ -168,6 +139,18 @@
             selectedFeatureId: get().selectedFeatureId === featureId ? null : get().selectedFeatureId,
         }));
     },
+    
+    setFeatures: (features) => set({ features: features }),
+
+    updateMeshSettings: (settings) => {
+        set(state => ({ meshSettings: { ...state.meshSettings, ...settings } }));
+    },
+    
+    updateAnalysisSettings: (settings) => {
+        set(state => ({ analysisSettings: { ...state.analysisSettings, ...settings } }));
+    },
+
+    setGeologySettings: (settings) => set({ geologySettings: settings }),
     
     setActiveWorkbench: (workbench) => set({ activeWorkbench: workbench, selectedFeatureId: null }),
     
@@ -180,38 +163,19 @@
     },
 
     executePick: (point) => {
-        const onPick = get().pickingState.onPick;
-        if (onPick) {
-            onPick(point);
-        }
+        get().pickingState.onPick?.(point);
         set({ pickingState: { isActive: false, onPick: null } });
     },
 
     stopPicking: () => {
         set({ pickingState: { isActive: false, onPick: null } });
     },
-
-    // FEABench Fusion: Implement settings update actions
-    updateMeshSettings: (settings) => {
-        set(state => ({ meshSettings: { ...state.meshSettings, ...settings } }));
-    },
-    updateAnalysisSettings: (settings) => {
-        set(state => ({ analysisSettings: { ...state.analysisSettings, ...settings } }));
-    },
-
-    deleteFeature: (featureId) => set(state => ({ features: state.features.filter(f => f.id !== featureId) })),
-
-    setFeatures: (features) => set({ features: features }),
-
-    updateMeshSettings: (settings) => set(state => ({ meshSettings: { ...state.meshSettings, ...settings } })),
-
-    updateAnalysisSettings: (settings) => set(state => ({ analysisSettings: state.analysisSettings ? { ...state.analysisSettings, ...settings } : settings as AnalysisSettings })),
-
-    setGeologySettings: (settings) => set({ geologySettings: settings }),
-
+    
     setTransientObjects: (objects) => set({ transientObjects: objects }),
 
     clearTransientObjects: () => set({ transientObjects: [] }),
+
+    setViewportApi: (api) => set({ viewportApi: api }),
 
     // --- Selector Implementations ---
     getSelectedFeature: () => {
@@ -220,4 +184,4 @@
     },
 
     getFeatureById: (id: string) => get().features.find(f => f.id === id),
-})); +}));