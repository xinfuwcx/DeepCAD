{
    "name": "deep-excavation-frontend",
    "private": true,
    "version": "0.1.0",
    "type": "module",
    "scripts": {
        "dev": "vite",
        "build": "tsc && vite build",
        "lint": "eslint . --ext ts,tsx --report-unused-disable-directives --max-warnings 0",
        "preview": "vite preview"
    },
    "dependencies": {
        "@emotion/react": "^11.11.3",
        "@emotion/styled": "^11.11.0",
        "@mui/icons-material": "^5.15.6",
        "@mui/material": "^5.15.6",
<<<<<<< HEAD
        "@types/uuid": "^10.0.0",
=======
        "@mui/x-tree-view": "^7.11.0",
>>>>>>> f751eb2f
        "axios": "^1.4.0",
        "formik": "^2.4.2",
        "jwt-decode": "^3.1.2",
        "react": "^18.2.0",
        "react-dom": "^18.2.0",
        "react-router-dom": "^6.14.0",
        "three": "^0.161.0",
<<<<<<< HEAD
        "uuid": "^11.1.0",
        "yup": "^1.2.0",
        "zustand": "^5.0.6"
=======
        "yup": "^1.2.0"
>>>>>>> f751eb2f
    },
    "devDependencies": {
        "@types/react": "^18.2.43",
        "@types/react-dom": "^18.2.17",
        "@types/three": "^0.161.2",
        "@typescript-eslint/eslint-plugin": "^6.14.0",
        "@typescript-eslint/parser": "^6.14.0",
        "@vitejs/plugin-react": "^4.2.1",
        "autoprefixer": "^10.4.17",
        "eslint": "^8.55.0",
        "eslint-plugin-react-hooks": "^4.6.0",
        "eslint-plugin-react-refresh": "^0.4.5",
        "postcss": "^8.4.33",
        "tailwindcss": "^3.4.1",
        "typescript": "^5.2.2",
        "vite": "^5.0.8"
    }
}<|MERGE_RESOLUTION|>--- conflicted
+++ resolved
@@ -14,11 +14,8 @@
         "@emotion/styled": "^11.11.0",
         "@mui/icons-material": "^5.15.6",
         "@mui/material": "^5.15.6",
-<<<<<<< HEAD
+        "@mui/x-tree-view": "^7.11.0",
         "@types/uuid": "^10.0.0",
-=======
-        "@mui/x-tree-view": "^7.11.0",
->>>>>>> f751eb2f
         "axios": "^1.4.0",
         "formik": "^2.4.2",
         "jwt-decode": "^3.1.2",
@@ -26,13 +23,9 @@
         "react-dom": "^18.2.0",
         "react-router-dom": "^6.14.0",
         "three": "^0.161.0",
-<<<<<<< HEAD
         "uuid": "^11.1.0",
         "yup": "^1.2.0",
         "zustand": "^5.0.6"
-=======
-        "yup": "^1.2.0"
->>>>>>> f751eb2f
     },
     "devDependencies": {
         "@types/react": "^18.2.43",
