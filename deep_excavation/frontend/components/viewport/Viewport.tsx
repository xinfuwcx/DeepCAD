--- conflicted
+++ resolved
@@ -1,18 +1,24 @@
-import React, { useRef, useEffect, useMemo, forwardRef, useImperativeHandle } from 'react';
+/**
+ * @file 项目核心三维视口组件
+ * @author GeoStruct-5 Team
+ * @date 2025-07-06
+ * @description 负责所有Three.js场景的渲染、相机控制、坐标系小部件以及动态对象的展示。
+ */
+import React, { useRef, useEffect, forwardRef, useImperativeHandle, useMemo } from 'react';
 import * as THREE from 'three';
 import { OrbitControls } from 'three/examples/jsm/controls/OrbitControls';
 import { VTKLoader } from 'three/examples/jsm/loaders/VTKLoader';
 import { Raycaster, Vector2 } from 'three';
 import { replayFeatures } from '../../core/replayEngine';
-import { useStore } from '../../core/store';
+import { useStore, ViewportHandles } from '../../core/store';
 import { createAxesGizmo } from './AxesGizmo';
 
-export interface ViewportHandles {
-  addAnalysisMesh: (mesh: THREE.Object3D) => void;
-  clearAnalysisMeshes: () => void;
-  loadVtkResults: (url: string) => void;
-}
-
+/**
+ * @description 核心视口组件，使用 forwardRef 将其API暴露给父组件。
+ * @param {object} props - React组件的props，当前为空。
+ * @param {React.Ref<ViewportHandles>} ref - 用于父组件调用的ref。
+ * @returns {React.ReactElement} 渲染出的div容器。
+ */
 const Viewport = forwardRef<ViewportHandles, {}>((props, ref) => {
   const mountRef = useRef<HTMLDivElement>(null);
   
@@ -29,9 +35,6 @@
   const analysisMeshesRef = useRef<THREE.Object3D[]>([]);
   const resultsMeshRef = useRef<THREE.Object3D | null>(null);
   const transientGroupRef = useRef(new THREE.Group()); // Define the ref for the transient group
-
-  // FEABench Fusion: Ref for results mesh
-  const resultsMeshRef = useRef<THREE.Object3D | null>(null);
 
   // --- Picker helper ---
   const pickingPlane = useMemo(() => new THREE.Plane(new THREE.Vector3(0, 1, 0), 0), []);
@@ -45,53 +48,50 @@
     executePick: state.executePick,
     stopPicking: state.stopPicking,
   }));
+  const setViewportApi = useStore(state => state.setViewportApi);
+
 
   // --- Replay engine generates the main model ---
   const parametricModel = useMemo(() => replayFeatures(features), [features]);
 
   // --- Imperative handles for parent component control ---
-  useImperativeHandle(ref, () => ({
-    addAnalysisMesh: (mesh) => {
-      const scene = sceneRef.current;
-      mesh.userData.isAnalysisMesh = true;
-      scene.add(mesh);
-      analysisMeshesRef.current.push(mesh);
-    },
-    clearAnalysisMeshes: () => {
-      const scene = sceneRef.current;
-      analysisMeshesRef.current.forEach(mesh => scene.remove(mesh));
-      analysisMeshesRef.current = [];
-    },
-<<<<<<< HEAD
-    loadVtkResults: (url) => {
-      // Implementation of loadVtkResults method
-=======
-    // FEABench Fusion: Implement VTK loader logic
-    loadVtkResults: (url: string) => {
+  useImperativeHandle(ref, () => {
+    const api: ViewportHandles = {
+      addAnalysisMesh: (mesh) => {
         const scene = sceneRef.current;
-        if (resultsMeshRef.current) {
-            scene.remove(resultsMeshRef.current);
-        }
-
-        const loader = new VTKLoader();
-        loader.load(url, (geometry) => {
-            geometry.computeVertexNormals();
-            const material = new THREE.MeshLambertMaterial({ 
-                vertexColors: true,
-                side: THREE.DoubleSide 
-            });
-            const mesh = new THREE.Mesh(geometry, material);
-            mesh.name = "vtk_results_mesh";
-            
-            // Optional: Scale or position the mesh if needed
-            // mesh.scale.set(1, 1, 1);
-            
-            resultsMeshRef.current = mesh;
-            scene.add(mesh);
-        });
->>>>>>> f751eb2f
-    }
-  }));
+        mesh.userData.isAnalysisMesh = true;
+        scene.add(mesh);
+        analysisMeshesRef.current.push(mesh);
+      },
+      clearAnalysisMeshes: () => {
+        const scene = sceneRef.current;
+        analysisMeshesRef.current.forEach(mesh => scene.remove(mesh));
+        analysisMeshesRef.current = [];
+      },
+      loadVtkResults: (url: string) => {
+          const scene = sceneRef.current;
+          if (resultsMeshRef.current) {
+              scene.remove(resultsMeshRef.current);
+          }
+  
+          const loader = new VTKLoader();
+          loader.load(url, (geometry) => {
+              geometry.computeVertexNormals();
+              const material = new THREE.MeshLambertMaterial({ 
+                  vertexColors: true,
+                  side: THREE.DoubleSide 
+              });
+              const mesh = new THREE.Mesh(geometry, material);
+              mesh.name = "vtk_results_mesh";
+              
+              resultsMeshRef.current = mesh;
+              scene.add(mesh);
+          });
+      }
+    };
+    setViewportApi(api);
+    return api;
+  }, [setViewportApi]);
 
   useEffect(() => {
     const mountNode = mountRef.current;
