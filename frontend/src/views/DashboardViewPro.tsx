/**
 * DeepCAD 专业级大屏控制中心
 * 1号架构师 - 震撼的大屏级数据可视化体验
 */

import React, { useState, useEffect, useRef } from 'react';
import { motion, AnimatePresence } from 'framer-motion';
import * as THREE from 'three';
import { safeDetachRenderer, deepDispose } from '../utils/safeThreeDetach';
import * as d3 from 'd3';
import { useNavigate } from 'react-router-dom';
import { designTokens } from '../design/tokens';
import { moduleHub } from '../integration/ModuleIntegrationHub';

// ==================== 类型定义 ====================

interface SystemMetrics {
  cpu: number;
  memory: number;
  gpu: number;
  network: number;
  storage: number;
  processes: number;
}

interface ProjectMetrics {
  total: number;
  active: number;
  completed: number;
  pending: number;
  computing: number;
}

interface PerformanceData {
  timestamp: number;
  cpu: number;
  memory: number;
  gpu: number;
  throughput: number;
}

// ==================== 3D 地球背景组件 ====================

const Globe3DBackground: React.FC = () => {
  const mountRef = useRef<HTMLDivElement>(null);
  const sceneRef = useRef<THREE.Scene>();
  const rendererRef = useRef<THREE.WebGLRenderer>();
  const earthRef = useRef<THREE.Mesh>();

  useEffect(() => {
    if (!mountRef.current) return;

    // 创建场景
    const scene = new THREE.Scene();
    sceneRef.current = scene;

    // 创建渲染器
    const renderer = new THREE.WebGLRenderer({ 
      alpha: true, 
      antialias: true,
      powerPreference: "high-performance"
    });
    renderer.setSize(window.innerWidth, window.innerHeight);
    renderer.setClearColor(0x000000, 0);
    rendererRef.current = renderer;
    mountRef.current.appendChild(renderer.domElement);

    // 创建相机
    const camera = new THREE.PerspectiveCamera(
      50, 
      window.innerWidth / window.innerHeight, 
      0.1, 
      1000
    );
    camera.position.set(0, 0, 15);

    // 创建地球几何体
    const geometry = new THREE.SphereGeometry(3, 64, 64);
    
    // 创建地球材质
    const material = new THREE.ShaderMaterial({
      uniforms: {
        time: { value: 0 },
        colorA: { value: new THREE.Color(0x00d9ff) },
        colorB: { value: new THREE.Color(0x0066cc) }
      },
      vertexShader: `
        varying vec2 vUv;
        varying vec3 vPosition;
        
        void main() {
          vUv = uv;
          vPosition = position;
          gl_Position = projectionMatrix * modelViewMatrix * vec4(position, 1.0);
        }
      `,
      fragmentShader: `
        uniform float time;
        uniform vec3 colorA;
        uniform vec3 colorB;
        varying vec2 vUv;
        varying vec3 vPosition;
        
        void main() {
          float noise = sin(vPosition.x * 10.0 + time) * 
                       sin(vPosition.y * 10.0 + time) * 
                       sin(vPosition.z * 10.0 + time);
          
          vec3 color = mix(colorA, colorB, (noise + 1.0) * 0.5);
          
          // 添加边缘发光效果
          vec3 normal = normalize(vPosition);
          float fresnel = pow(1.0 - dot(normal, vec3(0.0, 0.0, 1.0)), 2.0);
          color = mix(color, vec3(0.0, 0.8, 1.0), fresnel * 0.3);
          
          gl_FragColor = vec4(color, 0.3);
        }
      `,
      transparent: true,
      side: THREE.DoubleSide
    });

    const earth = new THREE.Mesh(geometry, material);
    earthRef.current = earth;
    scene.add(earth);

    // 创建星空背景
    const starsGeometry = new THREE.BufferGeometry();
    const starsVertices = [];
    for (let i = 0; i < 10000; i++) {
      starsVertices.push(
        (Math.random() - 0.5) * 2000,
        (Math.random() - 0.5) * 2000,
        (Math.random() - 0.5) * 2000
      );
    }
    starsGeometry.setAttribute('position', new THREE.Float32BufferAttribute(starsVertices, 3));
    
    const starsMaterial = new THREE.PointsMaterial({ 
      color: 0xffffff, 
      size: 1,
      transparent: true,
      opacity: 0.8
    });
    
    const stars = new THREE.Points(starsGeometry, starsMaterial);
    scene.add(stars);

    // 添加光源
    const ambientLight = new THREE.AmbientLight(0x404040, 0.4);
    scene.add(ambientLight);
    
    const directionalLight = new THREE.DirectionalLight(0x00d9ff, 1);
    directionalLight.position.set(5, 5, 5);
    scene.add(directionalLight);

    // 动画循环
    const animate = () => {
      requestAnimationFrame(animate);
      
      if (earthRef.current) {
        earthRef.current.rotation.y += 0.002;
        // 更新shader时间
        (earthRef.current.material as THREE.ShaderMaterial).uniforms.time.value += 0.01;
      }
      
      stars.rotation.x += 0.0001;
      stars.rotation.y += 0.0001;
      
      renderer.render(scene, camera);
    };
    animate();

    // 响应式处理
    const handleResize = () => {
      if (rendererRef.current && sceneRef.current) {
        camera.aspect = window.innerWidth / window.innerHeight;
        camera.updateProjectionMatrix();
        rendererRef.current.setSize(window.innerWidth, window.innerHeight);
      }
    };
    window.addEventListener('resize', handleResize);

    return () => {
      window.removeEventListener('resize', handleResize);
<<<<<<< HEAD
      
      // 安全卸载 renderer.domElement（仅当确为其父节点时）
      try {
        const mountNode = mountRef.current;
        const dom = renderer?.domElement;
        if (mountNode && dom && dom.parentNode === mountNode) {
          mountNode.removeChild(dom);
        }
        renderer?.dispose?.();
      } catch (e) {
        // 忽略卸载期间的偶发性错误，避免 NotFoundError 影响卸载流程
        console.warn('[DashboardViewPro] cleanup warning:', e);
      }
=======
      deepDispose(scene);
      safeDetachRenderer(renderer);
>>>>>>> b5826089
    };
  }, []);

  return (
    <div 
      ref={mountRef} 
      style={{
        position: 'fixed',
        top: 0,
        left: 0,
        width: '100%',
        height: '100%',
        zIndex: -1,
        opacity: 0.3
      }}
    />
  );
};

// ==================== 实时系统监控组件 ====================

const SystemMonitorPanel: React.FC<{ metrics: SystemMetrics }> = ({ metrics }) => {
  const svgRef = useRef<SVGSVGElement>(null);

  useEffect(() => {
    if (!svgRef.current) return;

    const svg = d3.select(svgRef.current);
    svg.selectAll("*").remove();

    const width = 400;
    const height = 300;
    const centerX = width / 2;
    const centerY = height / 2;
    const radius = 100;

    // 创建径向图表
    const metricsData = [
      { name: 'CPU', value: metrics.cpu, color: '#00d9ff', angle: 0 },
      { name: '内存', value: metrics.memory, color: '#52c41a', angle: Math.PI / 3 },
      { name: 'GPU', value: metrics.gpu, color: '#faad14', angle: 2 * Math.PI / 3 },
      { name: '网络', value: metrics.network, color: '#f5222d', angle: Math.PI },
      { name: '存储', value: metrics.storage, color: '#722ed1', angle: 4 * Math.PI / 3 },
      { name: '进程', value: metrics.processes, color: '#eb2f96', angle: 5 * Math.PI / 3 }
    ];

    // 绘制背景圆圈
    for (let i = 1; i <= 4; i++) {
      svg.append('circle')
        .attr('cx', centerX)
        .attr('cy', centerY)
        .attr('r', (radius / 4) * i)
        .attr('fill', 'none')
        .attr('stroke', 'rgba(255, 255, 255, 0.1)')
        .attr('stroke-width', 1);
    }

    // 绘制坐标轴
    metricsData.forEach(metric => {
      svg.append('line')
        .attr('x1', centerX)
        .attr('y1', centerY)
        .attr('x2', centerX + Math.cos(metric.angle) * radius)
        .attr('y2', centerY + Math.sin(metric.angle) * radius)
        .attr('stroke', 'rgba(255, 255, 255, 0.2)')
        .attr('stroke-width', 1);
    });

    // 绘制数据多边形
    const pathData = metricsData.map(metric => {
      const r = (metric.value / 100) * radius;
      const x = centerX + Math.cos(metric.angle) * r;
      const y = centerY + Math.sin(metric.angle) * r;
      return `${x},${y}`;
    }).join(' ');

    svg.append('polygon')
      .attr('points', pathData)
      .attr('fill', 'rgba(0, 217, 255, 0.2)')
      .attr('stroke', '#00d9ff')
      .attr('stroke-width', 2)
      .style('filter', 'drop-shadow(0 0 10px #00d9ff50)');

    // 绘制数据点
    metricsData.forEach(metric => {
      const r = (metric.value / 100) * radius;
      const x = centerX + Math.cos(metric.angle) * r;
      const y = centerY + Math.sin(metric.angle) * r;

      svg.append('circle')
        .attr('cx', x)
        .attr('cy', y)
        .attr('r', 6)
        .attr('fill', metric.color)
        .style('filter', `drop-shadow(0 0 8px ${metric.color}80)`);

      // 添加标签
      const labelX = centerX + Math.cos(metric.angle) * (radius + 30);
      const labelY = centerY + Math.sin(metric.angle) * (radius + 30);

      svg.append('text')
        .attr('x', labelX)
        .attr('y', labelY)
        .attr('text-anchor', 'middle')
        .attr('dy', '0.35em')
        .style('font-size', '12px')
        .style('font-weight', 'bold')
        .style('fill', metric.color)
        .text(`${metric.name} ${metric.value}%`);
    });

  }, [metrics]);

  return (
    <motion.div
      style={{
        background: 'linear-gradient(135deg, rgba(0, 0, 0, 0.8) 0%, rgba(26, 26, 46, 0.8) 100%)',
        backdropFilter: 'blur(20px)',
        borderRadius: '12px',
        border: '1px solid rgba(0, 217, 255, 0.5)',
        padding: '24px',
        width: '100%',
        height: '100%',
        position: 'relative',
        overflow: 'hidden'
      }}
      initial={{ opacity: 0, scale: 0.8 }}
      animate={{ opacity: 1, scale: 1 }}
      transition={{ duration: 0.8 }}
    >
      {/* 背景装饰 */}
      <div style={{
        position: 'absolute',
        top: 0,
        left: 0,
        right: 0,
        bottom: 0,
        background: `
          radial-gradient(circle at 30% 30%, rgba(0, 217, 255, 0.1) 0%, transparent 50%),
          radial-gradient(circle at 70% 70%, rgba(82, 196, 26, 0.1) 0%, transparent 50%)
        `,
        opacity: 0.6
      }} />

      <h3 style={{
        color: '#ffffff',
        fontSize: '20px',
        fontWeight: 'bold',
        marginBottom: '24px',
        textAlign: 'center',
        textShadow: '0 0 10px rgba(0, 217, 255, 0.5)',
        position: 'relative',
        zIndex: 1
      }}>
        🖥️ 系统资源监控
      </h3>
      <div style={{ position: 'relative', zIndex: 1 }}>
        <svg ref={svgRef} width="100%" height="350" viewBox="0 0 400 350" />
      </div>
    </motion.div>
  );
};

// ==================== 项目状态大屏组件 ====================

const ProjectStatusMega: React.FC<{ projects: ProjectMetrics }> = ({ projects }) => {
  const containerRef = useRef<HTMLDivElement>(null);

  return (
    <motion.div
      ref={containerRef}
      style={{
        background: 'linear-gradient(135deg, rgba(0, 217, 255, 0.1) 0%, rgba(114, 46, 209, 0.1) 100%)',
        backdropFilter: 'blur(20px)',
        borderRadius: '12px',
        border: '1px solid rgba(0, 217, 255, 0.4)',
        padding: '24px',
        position: 'relative',
        overflow: 'hidden'
      }}
      initial={{ opacity: 0, y: 50 }}
      animate={{ opacity: 1, y: 0 }}
      transition={{ duration: 1 }}
    >
      {/* 背景粒子效果 */}
      <div style={{
        position: 'absolute',
        top: 0,
        left: 0,
        right: 0,
        bottom: 0,
        background: `
          radial-gradient(circle at 20% 20%, rgba(0, 217, 255, 0.1) 0%, transparent 50%),
          radial-gradient(circle at 80% 80%, rgba(114, 46, 209, 0.1) 0%, transparent 50%),
          radial-gradient(circle at 40% 60%, rgba(82, 196, 26, 0.1) 0%, transparent 50%)
        `,
        animation: 'pulse 4s ease-in-out infinite'
      }} />

      <h2 style={{
        color: '#ffffff',
        fontSize: '28px',
        fontWeight: 'bold',
        textAlign: 'center',
        marginBottom: '32px',
        textShadow: '0 0 20px rgba(0, 217, 255, 0.5)'
      }}>
        🚀 项目状态总览
      </h2>

      <div style={{
        display: 'grid',
        gridTemplateColumns: 'repeat(auto-fit, minmax(200px, 1fr))',
        gap: '24px',
        position: 'relative',
        zIndex: 1
      }}>
        {[
          { label: '项目总数', value: projects.total, color: '#00d9ff', icon: '📊' },
          { label: '进行中', value: projects.active, color: '#52c41a', icon: '⚡' },
          { label: '已完成', value: projects.completed, color: '#722ed1', icon: '✅' },
          { label: '计算中', value: projects.computing, color: '#faad14', icon: '🔄' }
        ].map((item, index) => (
          <motion.div
            key={index}
            style={{
              background: `linear-gradient(135deg, ${item.color}20, ${item.color}10)`,
              border: `2px solid ${item.color}40`,
              borderRadius: '16px',
              padding: '24px',
              textAlign: 'center',
              position: 'relative',
              overflow: 'hidden'
            }}
            initial={{ opacity: 0, scale: 0.8, rotateY: 180 }}
            animate={{ opacity: 1, scale: 1, rotateY: 0 }}
            transition={{ duration: 0.8, delay: index * 0.2 }}
            whileHover={{ 
              scale: 1.05,
              boxShadow: `0 10px 30px ${item.color}40`
            }}
          >
            {/* 背景数字水印 */}
            <div style={{
              position: 'absolute',
              top: '50%',
              left: '50%',
              transform: 'translate(-50%, -50%)',
              fontSize: '120px',
              fontWeight: 'bold',
              color: `${item.color}10`,
              zIndex: 0,
              pointerEvents: 'none'
            }}>
              {item.value}
            </div>

            <div style={{ position: 'relative', zIndex: 1 }}>
              <div style={{
                fontSize: '32px',
                marginBottom: '8px'
              }}>
                {item.icon}
              </div>
              
              <motion.div
                style={{
                  fontSize: '48px',
                  fontWeight: 'bold',
                  color: item.color,
                  textShadow: `0 0 20px ${item.color}50`,
                  marginBottom: '8px'
                }}
                animate={{ 
                  textShadow: [
                    `0 0 20px ${item.color}50`,
                    `0 0 30px ${item.color}80`,
                    `0 0 20px ${item.color}50`
                  ]
                }}
                transition={{ duration: 2, repeat: Infinity }}
              >
                {item.value}
              </motion.div>
              
              <div style={{
                color: '#ffffff',
                fontSize: '14px',
                fontWeight: '500',
                letterSpacing: '0.5px'
              }}>
                {item.label}
              </div>
            </div>
          </motion.div>
        ))}
      </div>
    </motion.div>
  );
};

// ==================== 实时性能图表 ====================

const PerformanceStreamChart: React.FC = () => {
  const svgRef = useRef<SVGSVGElement>(null);
  const [data, setData] = useState<PerformanceData[]>([]);

  useEffect(() => {
    // 初始化数据
    const initialData = Array.from({ length: 50 }, (_, i) => ({
      timestamp: Date.now() - (50 - i) * 1000,
      cpu: 30 + Math.random() * 40,
      memory: 45 + Math.random() * 30,
      gpu: 20 + Math.random() * 50,
      throughput: 100 + Math.random() * 200
    }));
    setData(initialData);

    // 实时更新数据
    const interval = setInterval(() => {
      setData(prev => {
        const newPoint: PerformanceData = {
          timestamp: Date.now(),
          cpu: Math.max(10, Math.min(90, prev[prev.length - 1].cpu + (Math.random() - 0.5) * 10)),
          memory: Math.max(10, Math.min(90, prev[prev.length - 1].memory + (Math.random() - 0.5) * 8)),
          gpu: Math.max(10, Math.min(90, prev[prev.length - 1].gpu + (Math.random() - 0.5) * 12)),
          throughput: Math.max(50, Math.min(300, prev[prev.length - 1].throughput + (Math.random() - 0.5) * 20))
        };
        return [...prev.slice(-49), newPoint];
      });
    }, 1000);

    return () => clearInterval(interval);
  }, []);

  useEffect(() => {
    if (!svgRef.current || data.length === 0) return;

    const svg = d3.select(svgRef.current);
    svg.selectAll("*").remove();

    const width = 1400;
    const height = 380;
    const margin = { top: 40, right: 100, bottom: 60, left: 80 };
    const innerWidth = width - margin.left - margin.right;
    const innerHeight = height - margin.top - margin.bottom;

    // 创建渐变定义
    const defs = svg.append("defs");
    
    ['cpu', 'memory', 'gpu'].forEach((metric, index) => {
      const colors = ['#00d9ff', '#52c41a', '#faad14'];
      const gradient = defs.append("linearGradient")
        .attr("id", `gradient-${metric}`)
        .attr("gradientUnits", "userSpaceOnUse")
        .attr("x1", 0).attr("y1", innerHeight)
        .attr("x2", 0).attr("y2", 0);

      gradient.append("stop")
        .attr("offset", "0%")
        .attr("stop-color", colors[index])
        .attr("stop-opacity", 0);

      gradient.append("stop")
        .attr("offset", "100%")
        .attr("stop-color", colors[index])
        .attr("stop-opacity", 0.8);
    });

    const g = svg.append("g")
      .attr("transform", `translate(${margin.left}, ${margin.top})`);

    // 坐标轴比例尺
    const xScale = d3.scaleTime()
      .domain(d3.extent(data, d => new Date(d.timestamp)) as [Date, Date])
      .range([0, innerWidth]);

    const yScale = d3.scaleLinear()
      .domain([0, 100])
      .range([innerHeight, 0]);

    // 网格线
    const xGrid = g.append("g")
      .attr("class", "grid")
      .attr("transform", `translate(0, ${innerHeight})`);

    xGrid.selectAll("line")
      .data(xScale.ticks(10))
      .enter().append("line")
      .attr("x1", d => xScale(d))
      .attr("x2", d => xScale(d))
      .attr("y1", 0)
      .attr("y2", -innerHeight)
      .attr("stroke", "rgba(255, 255, 255, 0.1)")
      .attr("stroke-width", 1);

    const yGrid = g.append("g").attr("class", "grid");
    yGrid.selectAll("line")
      .data(yScale.ticks(5))
      .enter().append("line")
      .attr("x1", 0)
      .attr("x2", innerWidth)
      .attr("y1", d => yScale(d))
      .attr("y2", d => yScale(d))
      .attr("stroke", "rgba(255, 255, 255, 0.1)")
      .attr("stroke-width", 1);

    // 绘制区域图和线图
    const metrics = [
      { key: 'cpu', color: '#00d9ff', name: 'CPU' },
      { key: 'memory', color: '#52c41a', name: '内存' },
      { key: 'gpu', color: '#faad14', name: 'GPU' }
    ];

    metrics.forEach(metric => {
      const line = d3.line<PerformanceData>()
        .x(d => xScale(new Date(d.timestamp)))
        .y(d => yScale((d as any)[metric.key]))
        .curve(d3.curveCardinal);

      const area = d3.area<PerformanceData>()
        .x(d => xScale(new Date(d.timestamp)))
        .y0(innerHeight)
        .y1(d => yScale((d as any)[metric.key]))
        .curve(d3.curveCardinal);

      // 绘制面积
      g.append("path")
        .datum(data)
        .attr("fill", `url(#gradient-${metric.key})`)
        .attr("d", area);

      // 绘制线条
      g.append("path")
        .datum(data)
        .attr("fill", "none")
        .attr("stroke", metric.color)
        .attr("stroke-width", 3)
        .attr("d", line)
        .style("filter", `drop-shadow(0 0 6px ${metric.color}80)`);

      // 绘制数据点
      g.selectAll(`.dot-${metric.key}`)
        .data(data.slice(-5)) // 只显示最后5个点
        .enter().append("circle")
        .attr("class", `dot-${metric.key}`)
        .attr("cx", d => xScale(new Date(d.timestamp)))
        .attr("cy", d => yScale((d as any)[metric.key]))
        .attr("r", 4)
        .attr("fill", metric.color)
        .style("filter", `drop-shadow(0 0 6px ${metric.color})`);
    });

    // 坐标轴
    const xAxis = d3.axisBottom(xScale)
      .tickFormat(d3.timeFormat("%H:%M:%S"));

    g.append("g")
      .attr("transform", `translate(0, ${innerHeight})`)
      .call(xAxis)
      .selectAll("text")
      .style("fill", "#ffffff80")
      .style("font-size", "12px");

    const yAxis = d3.axisLeft(yScale);
    g.append("g")
      .call(yAxis)
      .selectAll("text")
      .style("fill", "#ffffff80")
      .style("font-size", "12px");

    // 图例
    const legend = svg.append("g")
      .attr("transform", `translate(${width - 90}, 50)`);

    metrics.forEach((metric, index) => {
      const legendRow = legend.append("g")
        .attr("transform", `translate(0, ${index * 25})`);

      legendRow.append("rect")
        .attr("width", 15)
        .attr("height", 3)
        .attr("fill", metric.color)
        .style("filter", `drop-shadow(0 0 4px ${metric.color})`);

      legendRow.append("text")
        .attr("x", 20)
        .attr("y", 0)
        .attr("dy", "0.35em")
        .style("font-size", "13px")
        .style("fill", "#ffffff")
        .style("font-weight", "500")
        .text(metric.name);
    });

  }, [data]);

  return (
    <motion.div
      style={{
        background: 'linear-gradient(135deg, rgba(0, 0, 0, 0.7) 0%, rgba(16, 16, 32, 0.8) 100%)',
        backdropFilter: 'blur(20px)',
        borderRadius: '12px',
        border: '1px solid rgba(0, 217, 255, 0.4)',
        padding: '24px',
        overflow: 'hidden',
        position: 'relative'
      }}
      initial={{ opacity: 0, x: 100 }}
      animate={{ opacity: 1, x: 0 }}
      transition={{ duration: 1 }}
    >
      {/* 流动背景效果 */}
      <div style={{
        position: 'absolute',
        top: 0,
        left: 0,
        right: 0,
        bottom: 0,
        background: `
          linear-gradient(45deg, transparent 30%, rgba(0, 217, 255, 0.05) 50%, transparent 70%),
          linear-gradient(-45deg, transparent 30%, rgba(82, 196, 26, 0.05) 50%, transparent 70%)
        `,
        backgroundSize: '200% 200%',
        animation: 'flowingBackground 8s ease-in-out infinite'
      }} />

      <h3 style={{
        color: '#ffffff',
        fontSize: '20px',
        fontWeight: 'bold',
        marginBottom: '20px',
        textAlign: 'center',
        textShadow: '0 0 10px rgba(0, 217, 255, 0.5)',
        position: 'relative',
        zIndex: 1
      }}>
        📈 实时性能监控流
      </h3>
      <div style={{ position: 'relative', zIndex: 1 }}>
        <svg ref={svgRef} width="100%" height="380" viewBox="0 0 1400 380" />
      </div>
    </motion.div>
  );
};

// ==================== 主控制中心组件 ====================

const DashboardViewPro: React.FC = () => {
  const navigate = useNavigate();
  
  // 实时数据状态
  const [systemMetrics, setSystemMetrics] = useState<SystemMetrics>({
    cpu: 45,
    memory: 62,
    gpu: 38,
    network: 25,
    storage: 73,
    processes: 89
  });

  const [projectMetrics, setProjectMetrics] = useState<ProjectMetrics>({
    total: 128,
    active: 23,
    completed: 95,
    pending: 10,
    computing: 6
  });

  // 模块状态监控 - 为2号和3号专家模块准备
  const [moduleStatus, setModuleStatus] = useState({
    geometry: { status: 'ready', lastUpdate: Date.now(), progress: 100 },
    geology: { status: 'ready', lastUpdate: Date.now(), progress: 100 },
    meshing: { status: 'idle', lastUpdate: Date.now(), progress: 0 },
    analysis: { status: 'idle', lastUpdate: Date.now(), progress: 0 },
    results: { status: 'idle', lastUpdate: Date.now(), progress: 0 },
    kratos: { status: 'ready', lastUpdate: Date.now(), progress: 100 }
  });

  const [currentTime, setCurrentTime] = useState(new Date());

  // 实时数据更新
  useEffect(() => {
    const systemInterval = setInterval(() => {
      setSystemMetrics(prev => ({
        cpu: Math.max(10, Math.min(90, prev.cpu + (Math.random() - 0.5) * 8)),
        memory: Math.max(20, Math.min(85, prev.memory + (Math.random() - 0.5) * 6)),
        gpu: Math.max(5, Math.min(95, prev.gpu + (Math.random() - 0.5) * 12)),
        network: Math.max(5, Math.min(80, prev.network + (Math.random() - 0.5) * 10)),
        storage: Math.max(30, Math.min(90, prev.storage + (Math.random() - 0.5) * 4)),
        processes: Math.max(50, Math.min(99, prev.processes + (Math.random() - 0.5) * 6))
      }));
    }, 2000);

    const timeInterval = setInterval(() => {
      setCurrentTime(new Date());
    }, 1000);

    const projectInterval = setInterval(() => {
      setProjectMetrics(prev => ({
        ...prev,
        active: Math.max(15, Math.min(35, prev.active + Math.floor((Math.random() - 0.5) * 4))),
        computing: Math.max(3, Math.min(12, prev.computing + Math.floor((Math.random() - 0.5) * 2)))
      }));
    }, 5000);

    // 监听模块状态变化
    const moduleStateListener = (data: any) => {
      setModuleStatus(prev => ({
        ...prev,
        [data.module]: data.state
      }));
    };

    moduleHub.addEventListener('state:updated', moduleStateListener);

    return () => {
      clearInterval(systemInterval);
      clearInterval(timeInterval);
      clearInterval(projectInterval);
      moduleHub.removeEventListener('state:updated', moduleStateListener);
    };
  }, []);

  return (
    <div style={{
      position: 'relative',
      minHeight: '100vh',
      background: 'radial-gradient(ellipse at top, #0a0e27 0%, #000000 100%)',
      overflow: 'hidden',
      padding: '20px'
    }}>
      {/* 3D 地球背景 */}
      <Globe3DBackground />

      {/* 主标题区域 */}
      <motion.div
        style={{
          textAlign: 'center',
          marginBottom: '40px',
          position: 'relative',
          zIndex: 10
        }}
        initial={{ opacity: 0, y: -50 }}
        animate={{ opacity: 1, y: 0 }}
        transition={{ duration: 1 }}
      >
        <h1 style={{
          fontSize: '48px',
          fontWeight: 'bold',
          background: 'linear-gradient(135deg, #00d9ff 0%, #722ed1 100%)',
          WebkitBackgroundClip: 'text',
          WebkitTextFillColor: 'transparent',
          marginBottom: '16px',
          textShadow: '0 0 30px rgba(0, 217, 255, 0.5)'
        }}>
          DeepCAD 智能控制中心 - 主工作台
        </h1>
        
        <div style={{
          fontSize: '18px',
          color: 'rgba(255, 255, 255, 0.8)',
          marginBottom: '8px'
        }}>
          深基坑智能分析设计系统 • 大屏级数据可视化平台
        </div>
        
        <motion.div
          style={{
            fontSize: '24px',
            color: '#00d9ff',
            fontFamily: 'monospace',
            fontWeight: 'bold'
          }}
          animate={{
            textShadow: [
              '0 0 10px #00d9ff50',
              '0 0 20px #00d9ff80',
              '0 0 10px #00d9ff50'
            ]
          }}
          transition={{ duration: 2, repeat: Infinity }}
        >
          {currentTime.toLocaleTimeString()}
        </motion.div>
      </motion.div>

      {/* 主要内容区域 - 三排布局 */}
      <div style={{
        width: '100%',
        maxWidth: '1600px',
        margin: '0 auto',
        display: 'flex',
        flexDirection: 'column',
        gap: '40px',
        position: 'relative',
        zIndex: 5,
        padding: '0 40px'
      }}>
        {/* 第一排：项目状态总览 */}
        <div>
          <ProjectStatusMega projects={projectMetrics} />
        </div>

        {/* 第二排：系统资源监控（凝重）+ 实时性能监控（灵动） */}
        <div style={{
          display: 'grid',
          gridTemplateColumns: '1fr 2fr',
          gap: '40px',
          alignItems: 'stretch',
          minHeight: '450px'
        }}>
          <SystemMonitorPanel metrics={systemMetrics} />
          <PerformanceStreamChart />
        </div>

        {/* 第三排：快速导航按钮 */}
        <motion.div
          style={{
            display: 'flex',
            justifyContent: 'center',
            gap: '20px',
            flexWrap: 'wrap',
            padding: '30px 0 40px 0'
          }}
          initial={{ opacity: 0, y: 50 }}
          animate={{ opacity: 1, y: 0 }}
          transition={{ duration: 1, delay: 1.2 }}
        >
          {[
            { 
              label: '几何建模', 
              path: '/geometry', 
              color: '#00d9ff', 
              icon: '🏗️',
              status: moduleStatus.geometry.status,
              description: '2号几何专家模块'
            },
            { 
              label: '仿真分析', 
              path: '/analysis', 
              color: '#52c41a', 
              icon: '⚡',
              status: moduleStatus.analysis.status,
              description: '3号计算专家模块'
            },
            { 
              label: '结果查看', 
              path: '/results', 
              color: '#faad14', 
              icon: '📊',
              status: moduleStatus.results.status,
              description: '计算结果与可视化'
            },
            { 
              label: '材料库', 
              path: '/materials', 
              color: '#13c2c2', 
              icon: '🏗️',
              status: 'ready',
              description: '2号专家材料管理系统'
            },
            { 
              label: '物理AI', 
              path: '/physics-ai', 
              color: '#eb2f96', 
              icon: '🧠',
              status: 'ready',
              description: '3号专家物理AI助手'
            },
            { 
              label: '系统设置', 
              path: '/settings', 
              color: '#722ed1', 
              icon: '⚙️',
              status: 'ready',
              description: '系统配置与管理'
            }
          ].map((item, index) => (
            <motion.button
              key={index}
              onClick={() => navigate(item.path)}
              style={{
                background: `linear-gradient(135deg, ${item.color}15, ${item.color}25)`,
                border: `1.5px solid ${item.color}60`,
                borderRadius: '12px',
                padding: '14px 20px',
                color: '#ffffff',
                fontSize: '14px',
                fontWeight: '600',
                cursor: 'pointer',
                backdropFilter: 'blur(10px)',
                display: 'flex',
                alignItems: 'center',
                gap: '8px',
                minWidth: '140px',
                transition: 'all 0.3s ease'
              }}
              initial={{ opacity: 0, y: 30, scale: 0.8 }}
              animate={{ opacity: 1, y: 0, scale: 1 }}
              transition={{ duration: 0.6, delay: 1.4 + index * 0.1 }}
              whileHover={{ 
                scale: 1.05,
                boxShadow: `0 10px 25px ${item.color}40`,
                border: `1.5px solid ${item.color}`,
                background: `linear-gradient(135deg, ${item.color}25, ${item.color}35)`
              }}
              whileTap={{ scale: 0.95 }}
            >
              <div style={{ display: 'flex', alignItems: 'center', gap: '8px' }}>
                <span style={{ fontSize: '18px' }}>{item.icon}</span>
                <span>{item.label}</span>
                {/* 模块状态指示器 */}
                <motion.div
                  style={{
                    width: '8px',
                    height: '8px',
                    borderRadius: '50%',
                    backgroundColor: (item as any).status === 'ready' ? '#52c41a' : 
                                   (item as any).status === 'computing' ? '#faad14' : 
                                   (item as any).status === 'error' ? '#f5222d' : '#666666'
                  }}
                  animate={{
                    scale: [(item as any).status === 'computing' ? 1 : 1.2, 1, (item as any).status === 'computing' ? 1 : 1.2],
                    opacity: [(item as any).status === 'computing' ? 0.5 : 0.8, 1, (item as any).status === 'computing' ? 0.5 : 0.8]
                  }}
                  transition={{ duration: 2, repeat: Infinity }}
                />
              </div>
            </motion.button>
          ))}
        </motion.div>
      </div>

      {/* 状态指示灯 */}
      <motion.div
        style={{
          position: 'fixed',
          top: '30px',
          right: '30px',
          display: 'flex',
          alignItems: 'center',
          gap: '12px',
          background: 'rgba(0, 0, 0, 0.7)',
          backdropFilter: 'blur(10px)',
          borderRadius: '12px',
          padding: '12px 20px',
          border: '1px solid rgba(0, 217, 255, 0.3)',
          zIndex: 100
        }}
        initial={{ opacity: 0, y: -30 }}
        animate={{ opacity: 1, y: 0 }}
        transition={{ duration: 1, delay: 0.5 }}
      >
        <motion.div
          style={{
            width: '12px',
            height: '12px',
            borderRadius: '50%',
            backgroundColor: '#52c41a'
          }}
          animate={{
            scale: [1, 1.2, 1],
            opacity: [0.7, 1, 0.7]
          }}
          transition={{ duration: 2, repeat: Infinity }}
        />
        <span style={{
          color: '#ffffff',
          fontSize: '14px',
          fontWeight: '500'
        }}>
          系统运行正常
        </span>
      </motion.div>

      {/* CSS 动画样式 */}
      <style>{`
        @keyframes pulse {
          0%, 100% { opacity: 0.3; }
          50% { opacity: 0.6; }
        }
        
        @keyframes flowingBackground {
          0%, 100% { 
            background-position: 0% 0%;
            opacity: 0.3;
          }
          50% { 
            background-position: 100% 100%;
            opacity: 0.6;
          }
        }
      `}</style>
    </div>
  );
};

export default DashboardViewPro;<|MERGE_RESOLUTION|>--- conflicted
+++ resolved
@@ -183,24 +183,8 @@
 
     return () => {
       window.removeEventListener('resize', handleResize);
-<<<<<<< HEAD
-      
-      // 安全卸载 renderer.domElement（仅当确为其父节点时）
-      try {
-        const mountNode = mountRef.current;
-        const dom = renderer?.domElement;
-        if (mountNode && dom && dom.parentNode === mountNode) {
-          mountNode.removeChild(dom);
-        }
-        renderer?.dispose?.();
-      } catch (e) {
-        // 忽略卸载期间的偶发性错误，避免 NotFoundError 影响卸载流程
-        console.warn('[DashboardViewPro] cleanup warning:', e);
-      }
-=======
       deepDispose(scene);
       safeDetachRenderer(renderer);
->>>>>>> b5826089
     };
   }, []);
 
