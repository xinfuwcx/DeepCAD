--- conflicted
+++ resolved
@@ -117,23 +117,8 @@
         window.addEventListener('resize', handleResize);
         return () => {
             window.removeEventListener('resize', handleResize);
-<<<<<<< HEAD
-            // 安全卸载 renderer.domElement（仅当确为其父节点时）
-            try {
-                const renderer = rendererRef.current;
-                const dom = renderer?.domElement;
-                if (mount && dom && dom.parentNode === mount) {
-                    mount.removeChild(dom);
-                }
-                renderer?.dispose?.();
-            } catch (e) {
-                // 忽略卸载期间的偶发性错误，避免 NotFoundError 影响卸载流程
-                console.warn('[ExcavationView] cleanup warning:', e);
-            }
-=======
             deepDispose(sceneRef.current);
             safeDetachRenderer(rendererRef.current!);
->>>>>>> b5826089
         };
     }, []);
 
