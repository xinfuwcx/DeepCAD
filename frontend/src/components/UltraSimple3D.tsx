--- conflicted
+++ resolved
@@ -62,22 +62,8 @@
     console.log('Canvas DOM:', renderer.domElement);
 
     return () => {
-<<<<<<< HEAD
-      // 安全卸载 renderer.domElement（仅当确为其父节点时）
-      try {
-        const dom = renderer?.domElement;
-        if (container && dom && dom.parentNode === container) {
-          container.removeChild(dom);
-        }
-        renderer?.dispose?.();
-      } catch (e) {
-        // 忽略卸载期间的偶发性错误，避免 NotFoundError 影响卸载流程
-        console.warn('[UltraSimple3D] cleanup warning:', e);
-      }
-=======
       deepDispose(scene);
       safeDetachRenderer(renderer);
->>>>>>> b5826089
     };
   }, []);
 
