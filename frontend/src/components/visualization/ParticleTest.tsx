/**
 * Three.js粒子系统测试组件
 * 用于验证WebGL渲染是否正常工作
 */

import React, { useRef, useEffect, useState } from 'react';
import * as THREE from 'three';
import { safeDetachRenderer, deepDispose } from '../../utils/safeThreeDetach';

export const ParticleTest: React.FC = () => {
  const containerRef = useRef<HTMLDivElement>(null);
  const [status, setStatus] = useState('初始化中...');
  const [error, setError] = useState<string | null>(null);

  useEffect(() => {
    if (!containerRef.current) return;

    console.log('🧪 开始Three.js粒子测试...');
    setStatus('检测WebGL支持...');

    try {
      // 检测WebGL支持
      const canvas = document.createElement('canvas');
      const gl = canvas.getContext('webgl') || canvas.getContext('experimental-webgl');
      
      if (!gl) {
        throw new Error('WebGL不支持');
      }

      setStatus('创建Three.js场景...');

      // 创建场景
      const scene = new THREE.Scene();
      const camera = new THREE.PerspectiveCamera(75, 800 / 600, 0.1, 1000);
      
      // 创建渲染器
      const renderer = new THREE.WebGLRenderer({ 
        alpha: true,
        antialias: true
      });
      
      renderer.setSize(800, 600);
      renderer.setClearColor(0x000011, 1);
      
      setStatus('创建粒子系统...');

      // 创建粒子
      const particleCount = 1000;
      const geometry = new THREE.BufferGeometry();
      const positions = new Float32Array(particleCount * 3);
      const colors = new Float32Array(particleCount * 3);

      for (let i = 0; i < particleCount; i++) {
        const i3 = i * 3;
        
        // 位置
        positions[i3] = (Math.random() - 0.5) * 10;
        positions[i3 + 1] = (Math.random() - 0.5) * 10;
        positions[i3 + 2] = (Math.random() - 0.5) * 10;
        
        // 颜色
        colors[i3] = Math.random();
        colors[i3 + 1] = Math.random();
        colors[i3 + 2] = 1;
      }

      geometry.setAttribute('position', new THREE.BufferAttribute(positions, 3));
      geometry.setAttribute('color', new THREE.BufferAttribute(colors, 3));

      const material = new THREE.PointsMaterial({
        size: 0.1,
        vertexColors: true
      });

      const particles = new THREE.Points(geometry, material);
      scene.add(particles);

      camera.position.z = 5;

      // 添加到DOM
      containerRef.current.appendChild(renderer.domElement);
      
      setStatus('✅ 渲染中...');

      // 动画循环
      let animationId: number;
      const animate = () => {
        particles.rotation.x += 0.01;
        particles.rotation.y += 0.01;
        
        renderer.render(scene, camera);
        animationId = requestAnimationFrame(animate);
      };
      
      animate();

      return () => {
        cancelAnimationFrame(animationId);
<<<<<<< HEAD
        
        // 安全卸载 renderer.domElement（仅当确为其父节点时）
        try {
          const mountNode = containerRef.current;
          const dom = renderer?.domElement;
          if (mountNode && dom && dom.parentNode === mountNode) {
            mountNode.removeChild(dom);
          }
          renderer?.dispose?.();
        } catch (e) {
          // 忽略卸载期间的偶发性错误，避免 NotFoundError 影响卸载流程
          console.warn('[ParticleTest] cleanup warning:', e);
        }
=======
        deepDispose(scene);
        safeDetachRenderer(renderer);
>>>>>>> b5826089
      };

    } catch (err) {
      const errorMsg = err instanceof Error ? err.message : '未知错误';
      console.error('❌ 粒子测试失败:', errorMsg);
      setError(errorMsg);
      setStatus('❌ 测试失败');
    }
  }, []);

  return (
    <div style={{ 
      position: 'fixed', 
      top: '50%', 
      left: '50%', 
      transform: 'translate(-50%, -50%)',
      zIndex: 9999,
      background: 'rgba(0,0,0,0.9)',
      padding: '20px',
      borderRadius: '10px',
      border: '2px solid #00ffff'
    }}>
      <h3 style={{ color: '#ffffff', textAlign: 'center' }}>
        🧪 Three.js粒子系统测试
      </h3>
      
      <div style={{ color: '#00ffff', marginBottom: '10px', textAlign: 'center' }}>
        状态: {status}
      </div>
      
      {error && (
        <div style={{ color: '#ff6666', marginBottom: '10px', fontSize: '12px' }}>
          错误: {error}
        </div>
      )}
      
      <div 
        ref={containerRef} 
        style={{ 
          border: '1px solid #333',
          borderRadius: '5px',
          overflow: 'hidden'
        }} 
      />
      
      <div style={{ color: '#888', fontSize: '10px', marginTop: '10px', textAlign: 'center' }}>
        如果看到旋转的彩色粒子，说明Three.js工作正常
      </div>
    </div>
  );
};

export default ParticleTest;<|MERGE_RESOLUTION|>--- conflicted
+++ resolved
@@ -96,24 +96,8 @@
 
       return () => {
         cancelAnimationFrame(animationId);
-<<<<<<< HEAD
-        
-        // 安全卸载 renderer.domElement（仅当确为其父节点时）
-        try {
-          const mountNode = containerRef.current;
-          const dom = renderer?.domElement;
-          if (mountNode && dom && dom.parentNode === mountNode) {
-            mountNode.removeChild(dom);
-          }
-          renderer?.dispose?.();
-        } catch (e) {
-          // 忽略卸载期间的偶发性错误，避免 NotFoundError 影响卸载流程
-          console.warn('[ParticleTest] cleanup warning:', e);
-        }
-=======
         deepDispose(scene);
         safeDetachRenderer(renderer);
->>>>>>> b5826089
       };
 
     } catch (err) {
