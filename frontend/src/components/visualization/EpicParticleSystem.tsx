--- conflicted
+++ resolved
@@ -184,29 +184,12 @@
     animate();
 
     return () => {
-<<<<<<< HEAD
-      // 安全卸载 renderer.domElement（仅当确为其父节点时）
-      try {
-        const mountNode = containerRef.current;
-        const dom = renderer?.domElement;
-        if (mountNode && dom && dom.parentNode === mountNode) {
-          mountNode.removeChild(dom);
-        }
-        geometry?.dispose?.();
-        material?.dispose?.();
-        renderer?.dispose?.();
-      } catch (e) {
-        // 忽略卸载期间的偶发性错误，避免 NotFoundError 影响卸载流程
-        console.warn('[EpicParticleSystem] cleanup warning:', e);
-      }
-=======
       // 深度释放场景对象
       deepDispose(scene);
       // 安全移除 renderer
       safeDetachRenderer(renderer as any);
       try { geometry.dispose(); } catch (_) {}
       try { material.dispose(); } catch (_) {}
->>>>>>> b5826089
     };
   }, [width, height, intensity, color, weatherEffect]);
 
