/**
 * 应力/位移动画播放器
 * 3号计算专家 - Day 8-9任务：应力/位移动画播放系统
 * 支持时间历程动画、变形动画、应力波传播等多种动画模式
 */

import React, { useRef, useEffect, useState, useCallback, useMemo } from 'react';
import { Card, Space, Typography, Slider, Select, Button, Tag, Row, Col, Statistic, Switch, InputNumber, Alert, Timeline } from 'antd';
import { 
  PlayCircleOutlined,
  PauseCircleOutlined,
  StepForwardOutlined,
  StepBackwardOutlined,
  FastForwardOutlined,
  FastBackwardOutlined,
  ReloadOutlined,
  SettingOutlined,
  VideoCameraOutlined,
  BarChartOutlined,
  ThunderboltOutlined,
  ClockCircleOutlined
} from '@ant-design/icons';
import * as THREE from 'three';
import { safeDetachRenderer, deepDispose } from '../../utils/safeThreeDetach';

const { Text, Title } = Typography;
const { Option } = Select;

// 动画数据接口
export interface AnimationData {
  timeSteps: Array<{
    time: number;
    nodes: Array<{
      id: number;
      position: [number, number, number];
      displacement: [number, number, number];
      stress: number;
      strain: number;
      velocity?: [number, number, number];
      acceleration?: [number, number, number];
    }>;
    elements: Array<{
      id: number;
      nodeIds: number[];
      stress: number;
      strain: number;
    }>;
    metadata: {
      fieldName: string;
      unit: string;
      maxDisplacement: number;
      maxStress: number;
      description: string;
    };
  }>;
  globalMetadata: {
    totalTime: number;
    timeStepSize: number;
    animationType: 'displacement' | 'stress' | 'strain' | 'velocity' | 'combined';
    simulationName: string;
  };
}

// 动画配置
export interface AnimationConfiguration {
  playbackSpeed: number;
  amplificationFactor: number;
  showOriginalMesh: boolean;
  showDeformedMesh: boolean;
  deformationScale: number;
  colorMapping: 'stress' | 'displacement' | 'strain' | 'velocity';
  interpolation: 'linear' | 'smooth' | 'stepped';
  trailLength: number;
  showTrails: boolean;
  ghostFrames: number;
  autoLoop: boolean;
  syncWithAudio: boolean;
}

// 播放状态
interface PlaybackState {
  isPlaying: boolean;
  currentFrame: number;
  currentTime: number;
  totalFrames: number;
  playbackDirection: 1 | -1;
  frameRate: number;
  bufferedFrames: number;
}

// 性能监控
interface AnimationPerformance {
  renderTime: number;
  frameTime: number;
  memoryUsage: number;
  trianglesRendered: number;
  fps: number;
  droppedFrames: number;
  interpolationTime: number;
}

interface AnimationPlayerProps {
  data: AnimationData | null;
  width?: number;
  height?: number;
  onPlaybackStateChange?: (state: PlaybackState) => void;
  onPerformanceUpdate?: (metrics: AnimationPerformance) => void;
  enableControls?: boolean;
}

const AnimationPlayer: React.FC<AnimationPlayerProps> = ({
  data,
  width = 900,
  height = 700,
  onPlaybackStateChange,
  onPerformanceUpdate,
  enableControls = true
}) => {
  const mountRef = useRef<HTMLDivElement>(null);
  const sceneRef = useRef<THREE.Scene>();
  const rendererRef = useRef<THREE.WebGLRenderer>();
  const cameraRef = useRef<THREE.PerspectiveCamera>();
  const originalMeshRef = useRef<THREE.Mesh>();
  const deformedMeshRef = useRef<THREE.Mesh>();
  const trailsGroupRef = useRef<THREE.Group>();
  const animationIdRef = useRef<number>();
  const lastFrameTimeRef = useRef<number>(0);
  
  // 状态管理
  const [config, setConfig] = useState<AnimationConfiguration>({
    playbackSpeed: 1.0,
    amplificationFactor: 1.0,
    showOriginalMesh: true,
    showDeformedMesh: true,
    deformationScale: 10.0,
    colorMapping: 'stress',
    interpolation: 'linear',
    trailLength: 10,
    showTrails: false,
    ghostFrames: 3,
    autoLoop: true,
    syncWithAudio: false
  });
  
  const [playbackState, setPlaybackState] = useState<PlaybackState>({
    isPlaying: false,
    currentFrame: 0,
    currentTime: 0,
    totalFrames: 0,
    playbackDirection: 1,
    frameRate: 30,
    bufferedFrames: 0
  });
  
  const [performance, setPerformance] = useState<AnimationPerformance>({
    renderTime: 0,
    frameTime: 0,
    memoryUsage: 0,
    trianglesRendered: 0,
    fps: 0,
    droppedFrames: 0,
    interpolationTime: 0
  });

  const [frameBuffer, setFrameBuffer] = useState<Map<number, any>>(new Map());
  const [interpolatedFrame, setInterpolatedFrame] = useState<any>(null);

  // 初始化播放状态
  useEffect(() => {
    if (data && data.timeSteps.length > 0) {
      setPlaybackState(prev => ({
        ...prev,
        totalFrames: data.timeSteps.length,
        currentFrame: 0,
        currentTime: data.timeSteps[0].time
      }));
    }
  }, [data]);

  // 帧插值函数
  const interpolateFrames = useCallback((frame1: any, frame2: any, t: number) => {
  const interpolationStart = (typeof window !== 'undefined' && window.performance ? window.performance.now() : Date.now());
    
    if (!frame1 || !frame2 || t <= 0) return frame1;
    if (t >= 1) return frame2;
    
    const interpolatedNodes = frame1.nodes.map((node1: any, index: number) => {
      const node2 = frame2.nodes[index];
      if (!node2) return node1;
      
      return {
        id: node1.id,
        position: [
          node1.position[0] + t * (node2.position[0] - node1.position[0]),
          node1.position[1] + t * (node2.position[1] - node1.position[1]),
          node1.position[2] + t * (node2.position[2] - node1.position[2])
        ],
        displacement: [
          node1.displacement[0] + t * (node2.displacement[0] - node1.displacement[0]),
          node1.displacement[1] + t * (node2.displacement[1] - node1.displacement[1]),
          node1.displacement[2] + t * (node2.displacement[2] - node1.displacement[2])
        ],
        stress: node1.stress + t * (node2.stress - node1.stress),
        strain: node1.strain + t * (node2.strain - node1.strain),
        velocity: node1.velocity && node2.velocity ? [
          node1.velocity[0] + t * (node2.velocity[0] - node1.velocity[0]),
          node1.velocity[1] + t * (node2.velocity[1] - node1.velocity[1]),
          node1.velocity[2] + t * (node2.velocity[2] - node1.velocity[2])
        ] : node1.velocity
      };
    });
    
  const interpolationTime = (typeof window !== 'undefined' && window.performance ? window.performance.now() : Date.now()) - interpolationStart;
    
    setPerformance(prev => ({
      ...prev,
      interpolationTime
    }));
    
    return {
      time: frame1.time + t * (frame2.time - frame1.time),
      nodes: interpolatedNodes,
      elements: frame1.elements, // 单元数据通常不需要插值
      metadata: frame1.metadata
    };
  }, [config.interpolation]);

  // 获取当前帧数据
  const getCurrentFrameData = useCallback(() => {
    if (!data || data.timeSteps.length === 0) return null;
    
    const { currentFrame } = playbackState;
    const frameIndex = Math.floor(currentFrame);
    const fraction = currentFrame - frameIndex;
    
    if (config.interpolation === 'stepped' || fraction === 0) {
      return data.timeSteps[Math.min(frameIndex, data.timeSteps.length - 1)];
    }
    
    const frame1 = data.timeSteps[Math.min(frameIndex, data.timeSteps.length - 1)];
    const frame2 = data.timeSteps[Math.min(frameIndex + 1, data.timeSteps.length - 1)];
    
    return interpolateFrames(frame1, frame2, fraction);
  }, [data, playbackState.currentFrame, config.interpolation, interpolateFrames]);

  // 创建网格几何体
  const createMeshGeometry = useCallback((frameData: any, isDeformed: boolean = false) => {
    if (!frameData) return null;
    
    const geometry = new THREE.BufferGeometry();
    const positions: number[] = [];
    const colors: number[] = [];
    const indices: number[] = [];
    
    // 节点映射
    const nodeMap = new Map();
    frameData.nodes.forEach((node: any, index: number) => {
      nodeMap.set(node.id, index);
      
      if (isDeformed) {
        // 变形后的位置
        const deformationScale = config.deformationScale * config.amplificationFactor;
        positions.push(
          node.position[0] + node.displacement[0] * deformationScale,
          node.position[1] + node.displacement[1] * deformationScale,
          node.position[2] + node.displacement[2] * deformationScale
        );
      } else {
        // 原始位置
        positions.push(...node.position);
      }
      
      // 根据配置的颜色映射分配颜色
      const color = getNodeColor(node);
      colors.push(color.r, color.g, color.b);
    });
    
    // 创建单元索引
    frameData.elements?.forEach((element: any) => {
      if (element.nodeIds.length >= 3) {
        if (element.nodeIds.length === 3) {
          // 三角形
          const [n1, n2, n3] = element.nodeIds.map((id: number) => nodeMap.get(id));
          if (n1 !== undefined && n2 !== undefined && n3 !== undefined) {
            indices.push(n1, n2, n3);
          }
        } else if (element.nodeIds.length === 4) {
          // 四边形分解为两个三角形
          const [n1, n2, n3, n4] = element.nodeIds.map((id: number) => nodeMap.get(id));
          if (n1 !== undefined && n2 !== undefined && n3 !== undefined && n4 !== undefined) {
            indices.push(n1, n2, n3);
            indices.push(n1, n3, n4);
          }
        }
      }
    });
    
    geometry.setAttribute('position', new THREE.Float32BufferAttribute(positions, 3));
    geometry.setAttribute('color', new THREE.Float32BufferAttribute(colors, 3));
    geometry.setIndex(indices);
    geometry.computeVertexNormals();
    
    return geometry;
  }, [config.deformationScale, config.amplificationFactor, config.colorMapping]);

  // 获取节点颜色
  const getNodeColor = (node: any): THREE.Color => {
    let value = 0;
    let maxValue = 1;
    
    switch (config.colorMapping) {
      case 'stress':
        value = Math.abs(node.stress);
        maxValue = data?.timeSteps.reduce((max, step) => 
          Math.max(max, step.metadata.maxStress), 0) || 1;
        break;
      case 'displacement':
        const displacement = Math.sqrt(
          node.displacement[0] ** 2 + 
          node.displacement[1] ** 2 + 
          node.displacement[2] ** 2
        );
        value = displacement;
        maxValue = data?.timeSteps.reduce((max, step) => 
          Math.max(max, step.metadata.maxDisplacement), 0) || 1;
        break;
      case 'strain':
        value = Math.abs(node.strain);
        maxValue = 0.1; // 典型应变范围
        break;
      case 'velocity':
        if (node.velocity) {
          const velocity = Math.sqrt(
            node.velocity[0] ** 2 + 
            node.velocity[1] ** 2 + 
            node.velocity[2] ** 2
          );
          value = velocity;
          maxValue = 10; // 典型速度范围
        }
        break;
    }
    
    const normalized = Math.min(value / maxValue, 1);
    
    // Jet配色方案
    const r = Math.max(0, Math.min(1, 1.5 - Math.abs(4 * normalized - 3)));
    const g = Math.max(0, Math.min(1, 1.5 - Math.abs(4 * normalized - 2)));
    const b = Math.max(0, Math.min(1, 1.5 - Math.abs(4 * normalized - 1)));
    
    return new THREE.Color(r, g, b);
  };

  // 初始化Three.js场景
  const initializeScene = useCallback(() => {
    if (!mountRef.current) return;

    // 场景
    const scene = new THREE.Scene();
    scene.background = new THREE.Color(0x1a1a1a);
    sceneRef.current = scene;

    // 相机
    const camera = new THREE.PerspectiveCamera(75, width / height, 0.1, 1000);
    camera.position.set(20, 20, 20);
    camera.lookAt(0, 0, 0);
    cameraRef.current = camera;

    // 渲染器
    const renderer = new THREE.WebGLRenderer({ 
      antialias: true,
      alpha: true,
      powerPreference: "high-performance"
    });
    renderer.setSize(width, height);
    renderer.shadowMap.enabled = true;
    renderer.shadowMap.type = THREE.PCFSoftShadowMap;
    renderer.setPixelRatio(Math.min(window.devicePixelRatio, 2));
    rendererRef.current = renderer;
    mountRef.current.appendChild(renderer.domElement);

    // 光照
    const ambientLight = new THREE.AmbientLight(0x404040, 0.4);
    scene.add(ambientLight);

    const directionalLight = new THREE.DirectionalLight(0xffffff, 0.8);
    directionalLight.position.set(10, 10, 5);
    directionalLight.castShadow = true;
    directionalLight.shadow.mapSize.width = 2048;
    directionalLight.shadow.mapSize.height = 2048;
    scene.add(directionalLight);

    // 轨迹组
    const trailsGroup = new THREE.Group();
    trailsGroupRef.current = trailsGroup;
    scene.add(trailsGroup);

    console.log("✅ 动画播放器场景初始化完成");
  }, [width, height]);

  // 更新网格渲染
  const updateMeshRender = useCallback((frameData: any) => {
    if (!sceneRef.current || !frameData) return;
    
  const renderStart = (typeof window !== 'undefined' && window.performance ? window.performance.now() : Date.now());
    
  // 更新原始网格
  let originalGeometry: THREE.BufferGeometry | null = null;
  let deformedGeometry: THREE.BufferGeometry | null = null;
    if (config.showOriginalMesh) {
      if (originalMeshRef.current) {
        sceneRef.current.remove(originalMeshRef.current);
        originalMeshRef.current.geometry.dispose();
        if (Array.isArray(originalMeshRef.current.material)) {
          originalMeshRef.current.material.forEach(material => material.dispose());
        } else {
          originalMeshRef.current.material.dispose();
        }
      }
      
  originalGeometry = createMeshGeometry(frameData, false);
  if (originalGeometry) {
        const originalMaterial = new THREE.MeshLambertMaterial({
          vertexColors: true,
          transparent: true,
          opacity: 0.3,
          wireframe: true
        });
        
        originalMeshRef.current = new THREE.Mesh(originalGeometry, originalMaterial);
        sceneRef.current.add(originalMeshRef.current);
      }
    }
    
    // 更新变形网格
    if (config.showDeformedMesh) {
      if (deformedMeshRef.current) {
        sceneRef.current.remove(deformedMeshRef.current);
        deformedMeshRef.current.geometry.dispose();
        if (Array.isArray(deformedMeshRef.current.material)) {
          deformedMeshRef.current.material.forEach(material => material.dispose());
        } else {
          deformedMeshRef.current.material.dispose();
        }
      }
      
  deformedGeometry = createMeshGeometry(frameData, true);
  if (deformedGeometry) {
        const deformedMaterial = new THREE.MeshLambertMaterial({
          vertexColors: true,
          transparent: false,
          side: THREE.DoubleSide
        });
        
        deformedMeshRef.current = new THREE.Mesh(deformedGeometry, deformedMaterial);
        deformedMeshRef.current.castShadow = true;
        deformedMeshRef.current.receiveShadow = true;
        sceneRef.current.add(deformedMeshRef.current);
      }
    }
    
    // 更新轨迹
    if (config.showTrails && trailsGroupRef.current) {
      updateTrails(frameData);
    }
    
  const renderTime = (typeof window !== 'undefined' && window.performance ? window.performance.now() : Date.now()) - renderStart;
    
    setPerformance(prev => ({
      ...prev,
      renderTime,
  trianglesRendered: ((originalGeometry?.getIndex()?.count || 0) + (deformedGeometry?.getIndex()?.count || 0))
    }));
  }, [config.showOriginalMesh, config.showDeformedMesh, config.showTrails, createMeshGeometry]);

  // 更新轨迹
  const updateTrails = (frameData: any) => {
    if (!trailsGroupRef.current) return;
    
    // 这里可以实现轨迹更新逻辑
    // 保存节点的历史位置并绘制轨迹线
  };

  // 播放控制
  const play = () => {
    setPlaybackState(prev => ({ ...prev, isPlaying: true }));
  };

  const pause = () => {
    setPlaybackState(prev => ({ ...prev, isPlaying: false }));
  };

  const stop = () => {
    setPlaybackState(prev => ({ 
      ...prev, 
      isPlaying: false, 
      currentFrame: 0,
      currentTime: data?.timeSteps[0]?.time || 0
    }));
  };

  const stepForward = () => {
    setPlaybackState(prev => ({
      ...prev,
      currentFrame: Math.min(prev.currentFrame + 1, prev.totalFrames - 1)
    }));
  };

  const stepBackward = () => {
    setPlaybackState(prev => ({
      ...prev,
      currentFrame: Math.max(prev.currentFrame - 1, 0)
    }));
  };

  const seekToFrame = (frame: number) => {
    setPlaybackState(prev => ({
      ...prev,
      currentFrame: Math.max(0, Math.min(frame, prev.totalFrames - 1))
    }));
  };

  // 动画循环
  const animate = useCallback(() => {
    if (!playbackState.isPlaying || !data) {
      animationIdRef.current = requestAnimationFrame(animate);
      return;
    }
    
  const now = (typeof window !== 'undefined' && window.performance ? window.performance.now() : Date.now());
    const deltaTime = now - lastFrameTimeRef.current;
    
    if (deltaTime >= 1000 / playbackState.frameRate) {
      const frameIncrement = config.playbackSpeed * playbackState.playbackDirection;
      
      setPlaybackState(prev => {
        let nextFrame = prev.currentFrame + frameIncrement;
        
        if (config.autoLoop) {
          if (nextFrame >= prev.totalFrames) {
            nextFrame = 0;
          } else if (nextFrame < 0) {
            nextFrame = prev.totalFrames - 1;
          }
        } else {
          nextFrame = Math.max(0, Math.min(nextFrame, prev.totalFrames - 1));
          if (nextFrame === 0 || nextFrame === prev.totalFrames - 1) {
            return { ...prev, isPlaying: false, currentFrame: nextFrame };
          }
        }
        
        const currentTime = data.timeSteps[Math.floor(nextFrame)]?.time || 0;
        
        return {
          ...prev,
          currentFrame: nextFrame,
          currentTime
        };
      });
      
      lastFrameTimeRef.current = now;
      
      // 计算FPS
      const fps = 1000 / deltaTime;
      setPerformance(prev => ({
        ...prev,
        fps: Math.round(fps * 10) / 10,
        frameTime: deltaTime
      }));
    }
    
    // 渲染当前帧
    const currentFrameData = getCurrentFrameData();
    if (currentFrameData && rendererRef.current && sceneRef.current && cameraRef.current) {
      updateMeshRender(currentFrameData);
      rendererRef.current.render(sceneRef.current, cameraRef.current);
    }
    
    animationIdRef.current = requestAnimationFrame(animate);
  }, [playbackState, data, config, getCurrentFrameData, updateMeshRender]);

  // 初始化场景
  useEffect(() => {
    initializeScene();
  lastFrameTimeRef.current = (typeof window !== 'undefined' && window.performance ? window.performance.now() : Date.now());
    
    return () => {
      if (animationIdRef.current) {
        cancelAnimationFrame(animationIdRef.current);
        animationIdRef.current = null;
      }
<<<<<<< HEAD
      
      // 安全卸载 renderer.domElement（仅当确为其父节点时）
      try {
        const mountNode = mountRef.current;
        const renderer = rendererRef.current;
        const dom = renderer?.domElement;
        if (mountNode && dom && dom.parentNode === mountNode) {
          mountNode.removeChild(dom);
        }
        renderer?.dispose?.();
      } catch (e) {
        // 忽略卸载期间的偶发性错误，避免 NotFoundError 影响卸载流程
        console.warn('[AnimationPlayer] cleanup warning:', e);
      } finally {
        rendererRef.current = undefined;
=======
      deepDispose(sceneRef.current as any);
      if (rendererRef.current) {
        safeDetachRenderer(rendererRef.current as any);
>>>>>>> b5826089
      }
    };
  }, [initializeScene]);

  // 启动动画循环
  useEffect(() => {
    animate();
    
    return () => {
      if (animationIdRef.current) {
        cancelAnimationFrame(animationIdRef.current);
      }
    };
  }, [animate]);

  // 播放状态变化回调
  useEffect(() => {
    onPlaybackStateChange?.(playbackState);
  }, [playbackState, onPlaybackStateChange]);

  // 性能监控回调
  useEffect(() => {
    onPerformanceUpdate?.(performance);
  }, [performance, onPerformanceUpdate]);

  return (
    <Space direction="vertical" style={{ width: '100%' }} size="large">
      
      {/* 控制面板 */}
      <Card 
        title={
          <Space>
            <VideoCameraOutlined />
            <Text strong>应力/位移动画播放器</Text>
            <Tag color={playbackState.isPlaying ? 'green' : 'orange'}>
              {playbackState.isPlaying ? '播放中' : '已暂停'}
            </Tag>
          </Space>
        }
        size="small"
      >
        {/* 播放控制 */}
        <Row gutter={16} style={{ marginBottom: 16 }}>
          <Col span={12}>
            <Space>
              <Button 
                icon={<FastBackwardOutlined />}
                onClick={() => setPlaybackState(prev => ({ ...prev, playbackDirection: -1 }))}
                disabled={!data}
              />
              <Button 
                icon={<StepBackwardOutlined />}
                onClick={stepBackward}
                disabled={!data}
              />
              <Button 
                type="primary"
                icon={playbackState.isPlaying ? <PauseCircleOutlined /> : <PlayCircleOutlined />}
                onClick={playbackState.isPlaying ? pause : play}
                disabled={!data}
              >
                {playbackState.isPlaying ? '暂停' : '播放'}
              </Button>
              <Button 
                icon={<StepForwardOutlined />}
                onClick={stepForward}
                disabled={!data}
              />
              <Button 
                icon={<FastForwardOutlined />}
                onClick={() => setPlaybackState(prev => ({ ...prev, playbackDirection: 1 }))}
                disabled={!data}
              />
              <Button 
                icon={<ReloadOutlined />}
                onClick={stop}
                disabled={!data}
              />
            </Space>
          </Col>
          
          <Col span={12}>
            <Space>
              <Text>帧: {playbackState.currentFrame}/{playbackState.totalFrames}</Text>
              <Text>时间: {playbackState.currentTime.toFixed(3)}s</Text>
              <Text>速度: {config.playbackSpeed}x</Text>
            </Space>
          </Col>
        </Row>
        
        {/* 时间轴 */}
        <Row gutter={16}>
          <Col span={24}>
            <div>
              <Text strong>时间轴: </Text>
              <Slider
                min={0}
                max={playbackState.totalFrames - 1}
                value={playbackState.currentFrame}
                onChange={seekToFrame}
                style={{ width: '100%' }}
                disabled={!data}
                tooltip={{
                  formatter: (value) => `帧 ${value}, 时间 ${data?.timeSteps[value || 0]?.time.toFixed(3)}s`
                }}
              />
            </div>
          </Col>
        </Row>
      </Card>

      {/* 设置面板 */}
      <Card title="🎛️ 动画设置" size="small">
        <Row gutter={16}>
          <Col span={6}>
            <Space direction="vertical" style={{ width: '100%' }}>
              <div>
                <Text strong>播放速度: </Text>
                <Slider
                  min={0.1}
                  max={5.0}
                  step={0.1}
                  value={config.playbackSpeed}
                  onChange={(value) => setConfig(prev => ({ ...prev, playbackSpeed: value }))}
                  style={{ width: 120 }}
                />
              </div>
              
              <div>
                <Text strong>变形放大: </Text>
                <Slider
                  min={0.1}
                  max={100}
                  step={0.1}
                  value={config.deformationScale}
                  onChange={(value) => setConfig(prev => ({ ...prev, deformationScale: value }))}
                  style={{ width: 120 }}
                />
              </div>
            </Space>
          </Col>
          
          <Col span={6}>
            <Space direction="vertical" style={{ width: '100%' }}>
              <div>
                <Text strong>颜色映射: </Text>
                <Select 
                  value={config.colorMapping}
                  onChange={(value) => setConfig(prev => ({ ...prev, colorMapping: value }))}
                  style={{ width: 120 }}
                  size="small"
                >
                  <Option value="stress">应力</Option>
                  <Option value="displacement">位移</Option>
                  <Option value="strain">应变</Option>
                  <Option value="velocity">速度</Option>
                </Select>
              </div>
              
              <div>
                <Text strong>插值方式: </Text>
                <Select 
                  value={config.interpolation}
                  onChange={(value) => setConfig(prev => ({ ...prev, interpolation: value }))}
                  style={{ width: 120 }}
                  size="small"
                >
                  <Option value="linear">线性</Option>
                  <Option value="smooth">平滑</Option>
                  <Option value="stepped">步进</Option>
                </Select>
              </div>
            </Space>
          </Col>
          
          <Col span={6}>
            <Space direction="vertical" style={{ width: '100%' }}>
              <div>
                <Text strong>显示原始: </Text>
                <Switch
                  checked={config.showOriginalMesh}
                  onChange={(checked) => setConfig(prev => ({ ...prev, showOriginalMesh: checked }))}
                  size="small"
                />
              </div>
              
              <div>
                <Text strong>显示变形: </Text>
                <Switch
                  checked={config.showDeformedMesh}
                  onChange={(checked) => setConfig(prev => ({ ...prev, showDeformedMesh: checked }))}
                  size="small"
                />
              </div>
            </Space>
          </Col>
          
          <Col span={6}>
            <Space direction="vertical" style={{ width: '100%' }}>
              <div>
                <Text strong>显示轨迹: </Text>
                <Switch
                  checked={config.showTrails}
                  onChange={(checked) => setConfig(prev => ({ ...prev, showTrails: checked }))}
                  size="small"
                />
              </div>
              
              <div>
                <Text strong>自动循环: </Text>
                <Switch
                  checked={config.autoLoop}
                  onChange={(checked) => setConfig(prev => ({ ...prev, autoLoop: checked }))}
                  size="small"
                />
              </div>
            </Space>
          </Col>
        </Row>
      </Card>

      {/* 性能监控 */}
      <Card title="📊 动画性能监控" size="small">
        <Row gutter={16}>
          <Col span={4}>
            <Statistic
              title="FPS"
              value={performance.fps}
              precision={1}
              valueStyle={{ color: performance.fps > 30 ? '#52c41a' : performance.fps > 15 ? '#faad14' : '#ff4d4f' }}
              prefix={<ThunderboltOutlined />}
            />
          </Col>
          <Col span={4}>
            <Statistic
              title="渲染时间"
              value={performance.renderTime}
              precision={2}
              suffix="ms"
            />
          </Col>
          <Col span={4}>
            <Statistic
              title="插值时间"
              value={performance.interpolationTime}
              precision={2}
              suffix="ms"
            />
          </Col>
          <Col span={4}>
            <Statistic
              title="三角形数"
              value={performance.trianglesRendered}
              formatter={(value) => Number(value).toLocaleString()}
            />
          </Col>
          <Col span={4}>
            <Statistic
              title="帧时间"
              value={performance.frameTime}
              precision={2}
              suffix="ms"
            />
          </Col>
          <Col span={4}>
            <Statistic
              title="丢帧数"
              value={performance.droppedFrames}
              valueStyle={{ color: performance.droppedFrames > 0 ? '#ff4d4f' : '#52c41a' }}
            />
          </Col>
        </Row>
      </Card>

      {/* 渲染区域 */}
      <Card 
        title={data ? `${data.globalMetadata.simulationName} - ${data.globalMetadata.animationType}动画` : "等待动画数据..."} 
        style={{ textAlign: 'center' }}
      >
        {!data && (
          <Alert
            message="等待动画数据"
            description="请加载时间历程计算结果进行动画播放"
            type="info"
            showIcon
          />
        )}
        
        <div 
          ref={mountRef} 
          style={{ 
            width: width, 
            height: height, 
            margin: '0 auto',
            border: '1px solid #d9d9d9',
            borderRadius: '6px',
            overflow: 'hidden',
            backgroundColor: '#1a1a1a'
          }} 
        />
        
        {data && (
          <div style={{ marginTop: '8px' }}>
            <Text type="secondary">
              总时长: {data.globalMetadata.totalTime.toFixed(3)}s | 
              时间步: {data.globalMetadata.timeStepSize.toFixed(6)}s | 
              总帧数: {data.timeSteps.length}
            </Text>
          </div>
        )}
      </Card>

    </Space>
  );
};

export default AnimationPlayer;<|MERGE_RESOLUTION|>--- conflicted
+++ resolved
@@ -587,29 +587,10 @@
     return () => {
       if (animationIdRef.current) {
         cancelAnimationFrame(animationIdRef.current);
-        animationIdRef.current = null;
       }
-<<<<<<< HEAD
-      
-      // 安全卸载 renderer.domElement（仅当确为其父节点时）
-      try {
-        const mountNode = mountRef.current;
-        const renderer = rendererRef.current;
-        const dom = renderer?.domElement;
-        if (mountNode && dom && dom.parentNode === mountNode) {
-          mountNode.removeChild(dom);
-        }
-        renderer?.dispose?.();
-      } catch (e) {
-        // 忽略卸载期间的偶发性错误，避免 NotFoundError 影响卸载流程
-        console.warn('[AnimationPlayer] cleanup warning:', e);
-      } finally {
-        rendererRef.current = undefined;
-=======
       deepDispose(sceneRef.current as any);
       if (rendererRef.current) {
         safeDetachRenderer(rendererRef.current as any);
->>>>>>> b5826089
       }
     };
   }, [initializeScene]);
