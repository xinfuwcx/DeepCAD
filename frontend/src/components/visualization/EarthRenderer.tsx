/**
 * DeepCAD Three.js地球渲染系统
 * 1号架构师 - 震撼的地球到基坑视觉体验
 */

import React, { useRef, useEffect, useState, useCallback } from 'react';
import { motion } from 'framer-motion';
import * as THREE from 'three';
import { safeDetachRenderer, deepDispose } from '../../utils/safeThreeDetach';
import { designTokens } from '../../design/tokens';

// ==================== 类型定义 ====================

export interface EarthRendererProps {
  className?: string;
  style?: React.CSSProperties;
  width?: number;
  height?: number;
  showProjects?: boolean;
  autoRotate?: boolean;
  onProjectClick?: (project: ProjectMarker) => void;
  onEarthReady?: () => void;
}

export interface ProjectMarker {
  id: string;
  name: string;
  latitude: number;
  longitude: number;
  type: 'excavation' | 'construction' | 'monitoring';
  status: 'active' | 'completed' | 'planning';
  description?: string;
}

// ==================== 地球渲染器核心类 ====================

class Earth3DRenderer {
  private scene: THREE.Scene;
  private camera: THREE.PerspectiveCamera;
  private renderer: THREE.WebGLRenderer;
  private earth: THREE.Mesh;
  private atmosphere: THREE.Mesh;
  private clouds: THREE.Mesh;
  private stars: THREE.Points;
  private projectMarkers: THREE.Group;
  private animationId: number = 0;
  private isInitialized: boolean = false;
  
  // 地球参数
  private readonly EARTH_RADIUS = 100;
  private readonly ATMOSPHERE_RADIUS = 105;
  private readonly CLOUD_RADIUS = 102;
  
  // 相机控制
  private cameraPosition = new THREE.Vector3(300, 100, 300);
  private cameraTarget = new THREE.Vector3(0, 0, 0);
  private isAnimating = false;

  constructor(container: HTMLElement, width: number, height: number) {
    this.initializeScene(container, width, height);
    this.createEarth();
    this.createAtmosphere();
    this.createClouds();
    this.createStarField();
    this.createProjectMarkers();
    this.setupLighting();
    this.startAnimation();
    this.isInitialized = true;
  }

  private initializeScene(container: HTMLElement, width: number, height: number) {
    // 场景设置
    this.scene = new THREE.Scene();
    this.scene.background = new THREE.Color(0x000011);

    // 相机设置
    this.camera = new THREE.PerspectiveCamera(60, width / height, 1, 10000);
    this.camera.position.copy(this.cameraPosition);
    this.camera.lookAt(this.cameraTarget);

    // 渲染器设置
    this.renderer = new THREE.WebGLRenderer({ 
      antialias: true,
      alpha: true,
      powerPreference: "high-performance"
    });
    this.renderer.setSize(width, height);
    this.renderer.setPixelRatio(Math.min(window.devicePixelRatio, 2));
    this.renderer.shadowMap.enabled = true;
    this.renderer.shadowMap.type = THREE.PCFSoftShadowMap;
  // @ts-ignore legacy three typings compatibility
  this.renderer.outputEncoding = (THREE as any).sRGBEncoding;
    this.renderer.toneMapping = THREE.ACESFilmicToneMapping;
    this.renderer.toneMappingExposure = 1.2;

    container.appendChild(this.renderer.domElement);
  }

  private createEarth() {
    const geometry = new THREE.SphereGeometry(this.EARTH_RADIUS, 64, 64);
    
    // 地球材质
    const material = new THREE.ShaderMaterial({
      uniforms: {
        time: { value: 0 },
        dayTexture: { value: this.createEarthDayTexture() },
        nightTexture: { value: this.createEarthNightTexture() },
        normalMap: { value: this.createEarthNormalMap() },
        sunDirection: { value: new THREE.Vector3(1, 0.5, 0.5).normalize() }
      },
      vertexShader: `
        varying vec2 vUv;
        varying vec3 vNormal;
        varying vec3 vWorldPosition;
        
        void main() {
          vUv = uv;
          vNormal = normalize(normalMatrix * normal);
          vec4 worldPosition = modelMatrix * vec4(position, 1.0);
          vWorldPosition = worldPosition.xyz;
          gl_Position = projectionMatrix * modelViewMatrix * vec4(position, 1.0);
        }
      `,
      fragmentShader: `
        uniform float time;
        uniform sampler2D dayTexture;
        uniform sampler2D nightTexture;
        uniform sampler2D normalMap;
        uniform vec3 sunDirection;
        
        varying vec2 vUv;
        varying vec3 vNormal;
        varying vec3 vWorldPosition;
        
        void main() {
          // 法线扰动
          vec3 normalColor = texture2D(normalMap, vUv).rgb;
          vec3 perturbedNormal = normalize(vNormal + (normalColor - 0.5) * 0.2);
          
          // 计算光照
          float sunDot = dot(perturbedNormal, sunDirection);
          float dayFactor = smoothstep(-0.2, 0.2, sunDot);
          
          // 昼夜纹理混合
          vec3 dayColor = texture2D(dayTexture, vUv).rgb;
          vec3 nightColor = texture2D(nightTexture, vUv).rgb;
          vec3 earthColor = mix(nightColor * 0.3, dayColor, dayFactor);
          
          // 大气散射效果
          vec3 viewDirection = normalize(cameraPosition - vWorldPosition);
          float fresnel = 1.0 - dot(viewDirection, perturbedNormal);
          vec3 atmosphereColor = vec3(0.2, 0.5, 1.0) * fresnel * 0.3;
          
          // 海洋高光
          float oceanMask = step(0.3, dayColor.b);
          float oceanSpecular = pow(max(0.0, dot(reflect(-sunDirection, perturbedNormal), viewDirection)), 32.0) * oceanMask;
          
          gl_FragColor = vec4(earthColor + atmosphereColor + vec3(oceanSpecular * 0.5), 1.0);
        }
      `
    });

    this.earth = new THREE.Mesh(geometry, material);
    this.earth.receiveShadow = true;
    this.scene.add(this.earth);
  }

  private createAtmosphere() {
    const geometry = new THREE.SphereGeometry(this.ATMOSPHERE_RADIUS, 32, 32);
    const material = new THREE.ShaderMaterial({
      uniforms: {
        time: { value: 0 },
        viewVector: { value: new THREE.Vector3() },
        sunDirection: { value: new THREE.Vector3(1, 0.5, 0.5).normalize() }
      },
      vertexShader: `
        uniform vec3 viewVector;
        varying float intensity;
        varying vec3 vNormal;
        
        void main() {
          vNormal = normalize(normalMatrix * normal);
          vec3 vNormel = normalize(normalMatrix * viewVector);
          intensity = pow(0.8 - dot(vNormal, vNormel), 2.0);
          gl_Position = projectionMatrix * modelViewMatrix * vec4(position, 1.0);
        }
      `,
      fragmentShader: `
        uniform float time;
        uniform vec3 sunDirection;
        varying float intensity;
        varying vec3 vNormal;
        
        void main() {
          float sunAlignment = dot(vNormal, sunDirection);
          vec3 atmosphereColor = vec3(0.2, 0.5, 1.0);
          
          // 日落色彩
          vec3 sunsetColor = vec3(1.0, 0.6, 0.3);
          float sunsetFactor = smoothstep(0.0, 0.3, sunAlignment) * smoothstep(0.8, 0.3, sunAlignment);
          atmosphereColor = mix(atmosphereColor, sunsetColor, sunsetFactor);
          
          gl_FragColor = vec4(atmosphereColor, intensity * 0.7);
        }
      `,
      blending: THREE.AdditiveBlending,
      side: THREE.BackSide,
      transparent: true
    });

    this.atmosphere = new THREE.Mesh(geometry, material);
    this.scene.add(this.atmosphere);
  }

  private createClouds() {
    const geometry = new THREE.SphereGeometry(this.CLOUD_RADIUS, 32, 32);
    const material = new THREE.ShaderMaterial({
      uniforms: {
        time: { value: 0 },
        cloudTexture: { value: this.createCloudTexture() },
        sunDirection: { value: new THREE.Vector3(1, 0.5, 0.5).normalize() }
      },
      vertexShader: `
        varying vec2 vUv;
        varying vec3 vNormal;
        
        void main() {
          vUv = uv;
          vNormal = normalize(normalMatrix * normal);
          gl_Position = projectionMatrix * modelViewMatrix * vec4(position, 1.0);
        }
      `,
      fragmentShader: `
        uniform float time;
        uniform sampler2D cloudTexture;
        uniform vec3 sunDirection;
        
        varying vec2 vUv;
        varying vec3 vNormal;
        
        void main() {
          // 云层动画
          vec2 animatedUv = vUv + vec2(time * 0.00005, 0.0);
          float cloudDensity = texture2D(cloudTexture, animatedUv).r;
          
          // 光照计算
          float sunDot = dot(vNormal, sunDirection);
          float lightFactor = smoothstep(-0.1, 0.8, sunDot);
          
          vec3 cloudColor = vec3(1.0) * lightFactor;
          float alpha = cloudDensity * 0.6;
          
          gl_FragColor = vec4(cloudColor, alpha);
        }
      `,
      transparent: true,
      depthWrite: false
    });

    this.clouds = new THREE.Mesh(geometry, material);
    this.scene.add(this.clouds);
  }

  private createStarField() {
    const starsGeometry = new THREE.BufferGeometry();
    const starCount = 5000;
    const positions = new Float32Array(starCount * 3);
    const colors = new Float32Array(starCount * 3);

    for (let i = 0; i < starCount; i++) {
      const i3 = i * 3;
      
      // 球面随机分布
      const radius = 2000 + Math.random() * 3000;
      const theta = Math.random() * Math.PI * 2;
      const phi = Math.acos(2 * Math.random() - 1);
      
      positions[i3] = radius * Math.sin(phi) * Math.cos(theta);
      positions[i3 + 1] = radius * Math.sin(phi) * Math.sin(theta);
      positions[i3 + 2] = radius * Math.cos(phi);
      
      // 星星颜色变化
      const starType = Math.random();
      if (starType < 0.7) {
        // 白色恒星
        colors[i3] = 1;
        colors[i3 + 1] = 1;
        colors[i3 + 2] = 1;
      } else if (starType < 0.9) {
        // 蓝色恒星
        colors[i3] = 0.7;
        colors[i3 + 1] = 0.8;
        colors[i3 + 2] = 1;
      } else {
        // 红色恒星
        colors[i3] = 1;
        colors[i3 + 1] = 0.7;
        colors[i3 + 2] = 0.5;
      }
    }

    starsGeometry.setAttribute('position', new THREE.BufferAttribute(positions, 3));
    starsGeometry.setAttribute('color', new THREE.BufferAttribute(colors, 3));

    const starsMaterial = new THREE.PointsMaterial({
      size: 2,
      vertexColors: true,
      transparent: true,
      opacity: 0.8
    });

    this.stars = new THREE.Points(starsGeometry, starsMaterial);
    this.scene.add(this.stars);
  }

  private createProjectMarkers() {
    this.projectMarkers = new THREE.Group();
    this.scene.add(this.projectMarkers);
  }

  private setupLighting() {
    // 太阳光
    const sunLight = new THREE.DirectionalLight(0xffffff, 2);
    sunLight.position.set(1000, 500, 500);
    sunLight.castShadow = true;
    sunLight.shadow.mapSize.width = 2048;
    sunLight.shadow.mapSize.height = 2048;
    sunLight.shadow.camera.near = 100;
    sunLight.shadow.camera.far = 2000;
    sunLight.shadow.camera.left = -200;
    sunLight.shadow.camera.right = 200;
    sunLight.shadow.camera.top = 200;
    sunLight.shadow.camera.bottom = -200;
    this.scene.add(sunLight);

    // 环境光
    const ambientLight = new THREE.AmbientLight(0x404040, 0.3);
    this.scene.add(ambientLight);

    // 反射光（模拟地球反照）
    const fillLight = new THREE.DirectionalLight(0x6699ff, 0.5);
    fillLight.position.set(-1000, -300, -500);
    this.scene.add(fillLight);
  }

  // 纹理生成方法
  private createEarthDayTexture(): THREE.DataTexture {
    const size = 1024;
    const data = new Uint8Array(size * size * 3);
    
    for (let i = 0; i < size; i++) {
      for (let j = 0; j < size; j++) {
        const index = (i * size + j) * 3;
        
        // 简化的地球纹理生成
        const lat = (i / size - 0.5) * Math.PI;
        const lon = (j / size) * Math.PI * 2;
        
        // 海洋和陆地
        const noise = Math.sin(lat * 10) * Math.cos(lon * 8) + 
                     Math.sin(lat * 6) * Math.cos(lon * 12) * 0.5;
        
        if (noise > 0.2) {
          // 陆地 - 绿棕色
          data[index] = 60 + Math.random() * 40;     // R
          data[index + 1] = 80 + Math.random() * 50; // G
          data[index + 2] = 30 + Math.random() * 20; // B
        } else {
          // 海洋 - 蓝色
          data[index] = 20 + Math.random() * 30;     // R
          data[index + 1] = 50 + Math.random() * 40; // G
          data[index + 2] = 120 + Math.random() * 80; // B
        }
      }
    }
    
    const texture = new THREE.DataTexture(data, size, size, THREE.RGBFormat);
    texture.needsUpdate = true;
    return texture;
  }

  private createEarthNightTexture(): THREE.DataTexture {
    const size = 512;
    const data = new Uint8Array(size * size * 3);
    
    for (let i = 0; i < size; i++) {
      for (let j = 0; j < size; j++) {
        const index = (i * size + j) * 3;
        
        // 夜晚城市灯光效果
        const cityLights = Math.random() < 0.02 ? 1 : 0;
        const intensity = cityLights * (0.5 + Math.random() * 0.5);
        
        data[index] = intensity * 255;     // R
        data[index + 1] = intensity * 200; // G
        data[index + 2] = intensity * 100; // B
      }
    }
    
    const texture = new THREE.DataTexture(data, size, size, THREE.RGBFormat);
    texture.needsUpdate = true;
    return texture;
  }

  private createEarthNormalMap(): THREE.DataTexture {
    const size = 256;
    const data = new Uint8Array(size * size * 3);
    
    for (let i = 0; i < size; i++) {
      for (let j = 0; j < size; j++) {
        const index = (i * size + j) * 3;
        
        // 简单的法线贴图
        data[index] = 128 + Math.random() * 50 - 25;     // X
        data[index + 1] = 128 + Math.random() * 50 - 25; // Y  
        data[index + 2] = 255;                           // Z
      }
    }
    
    const texture = new THREE.DataTexture(data, size, size, THREE.RGBFormat);
    texture.needsUpdate = true;
    return texture;
  }

  private createCloudTexture(): THREE.DataTexture {
    const size = 512;
    const data = new Uint8Array(size * size);
    
    for (let i = 0; i < size; i++) {
      for (let j = 0; j < size; j++) {
        const index = i * size + j;
        
        // 云层噪声生成
        const x = i / size;
        const y = j / size;
        
        let noise = 0;
        noise += Math.sin(x * 20) * Math.cos(y * 15) * 0.5;
        noise += Math.sin(x * 40) * Math.cos(y * 30) * 0.25;
        noise += Math.sin(x * 80) * Math.cos(y * 60) * 0.125;
        
        data[index] = Math.max(0, Math.min(255, (noise + 1) * 127.5));
      }
    }
    
    const texture = new THREE.DataTexture(data, size, size, THREE.RedFormat);
    texture.needsUpdate = true;
    return texture;
  }

  public addProjectMarker(project: ProjectMarker) {
    // 将经纬度转换为3D坐标
    const phi = (90 - project.latitude) * (Math.PI / 180);
    const theta = (project.longitude + 180) * (Math.PI / 180);
    const radius = this.EARTH_RADIUS + 2;

    const x = -(radius * Math.sin(phi) * Math.cos(theta));
    const z = radius * Math.sin(phi) * Math.sin(theta);
    const y = radius * Math.cos(phi);

    // 创建项目标记
    const markerGeometry = new THREE.SphereGeometry(1, 8, 8);
    const markerMaterial = new THREE.MeshStandardMaterial({
      color: project.type === 'excavation' ? 0xff4444 : 
             project.type === 'construction' ? 0x44ff44 : 0x4444ff,
      emissive: 0x222222
    });

    const marker = new THREE.Mesh(markerGeometry, markerMaterial);
    marker.position.set(x, y, z);
    marker.userData = project;

    // 添加脉冲效果
    const pulseGeometry = new THREE.RingGeometry(2, 4, 16);
    const pulseMaterial = new THREE.MeshBasicMaterial({
      color: markerMaterial.color,
      transparent: true,
      opacity: 0.3,
      side: THREE.DoubleSide
    });

    const pulse = new THREE.Mesh(pulseGeometry, pulseMaterial);
    pulse.lookAt(marker.position.clone().normalize());
    pulse.position.copy(marker.position);
    
    const markerGroup = new THREE.Group();
    markerGroup.add(marker);
    markerGroup.add(pulse);
    
    this.projectMarkers.add(markerGroup);
  }

  public startAnimation() {
    const animate = (time: number) => {
      this.animationId = requestAnimationFrame(animate);
      
      // 更新Shader uniforms
      if (this.earth.material instanceof THREE.ShaderMaterial) {
        this.earth.material.uniforms.time.value = time;
      }
      if (this.atmosphere.material instanceof THREE.ShaderMaterial) {
        this.atmosphere.material.uniforms.time.value = time;
        this.atmosphere.material.uniforms.viewVector.value = this.camera.position.clone().normalize();
      }
      if (this.clouds.material instanceof THREE.ShaderMaterial) {
        this.clouds.material.uniforms.time.value = time;
      }

      // 地球自转
      this.earth.rotation.y += 0.001;
      this.clouds.rotation.y += 0.0015;

      // 星空缓慢旋转
      this.stars.rotation.y += 0.0001;

      // 项目标记脉冲动画
      this.projectMarkers.children.forEach((group) => {
        const pulse = group.children[1];
        if (pulse) {
          pulse.scale.setScalar(1 + Math.sin(time * 0.003) * 0.3);
          // @ts-ignore pulse is Mesh
          (pulse as any).material.opacity = 0.3 + Math.sin(time * 0.005) * 0.2;
        }
      });

      this.renderer.render(this.scene, this.camera);
    };

    animate(0);
  }

  public stopAnimation() {
    if (this.animationId) {
      cancelAnimationFrame(this.animationId);
    }
  }

  public resize(width: number, height: number) {
    this.camera.aspect = width / height;
    this.camera.updateProjectionMatrix();
    this.renderer.setSize(width, height);
  }

  public dispose() {
    this.stopAnimation();
<<<<<<< HEAD
    // 安全卸载 renderer.domElement（仅当确为其父节点时）
    try {
      const dom = this.renderer?.domElement;
      const parentNode = dom?.parentNode;
      if (parentNode && dom && parentNode.contains(dom)) {
        parentNode.removeChild(dom);
      }
    } catch (e) {
      // 忽略卸载期间的偶发性错误，避免 NotFoundError 影响卸载流程
      console.warn('[EarthRenderer] cleanup warning:', e);
    }
    this.renderer.dispose();
=======
    // 深度释放场景资源
    deepDispose(this.scene);
    // 安全移除 renderer
    safeDetachRenderer(this.renderer as any);
>>>>>>> b5826089
  }

  public getRenderer() {
    return this.renderer;
  }

  public getCamera() {
    return this.camera;
  }

  public getScene() {
    return this.scene;
  }
}

// ==================== React组件 ====================

export const EarthRenderer: React.FC<EarthRendererProps> = ({
  className = '',
  style = {},
  width = 800,
  height = 600,
  showProjects = true,
  autoRotate = true,
  onProjectClick,
  onEarthReady
}) => {
  const containerRef = useRef<HTMLDivElement>(null);
  const rendererRef = useRef<Earth3DRenderer | null>(null);
  const [isLoading, setIsLoading] = useState(true);
  const [loadingProgress, setLoadingProgress] = useState(0);

  // 示例项目数据
  const sampleProjects: ProjectMarker[] = [
    {
      id: '1',
      name: '上海中心深基坑工程',
      latitude: 31.2304,
      longitude: 121.4737,
      type: 'excavation',
      status: 'completed',
      description: '632米超高层建筑深基坑工程'
    },
    {
      id: '2', 
      name: '北京大兴机场深基坑',
      latitude: 39.5098,
      longitude: 116.4105,
      type: 'construction',
      status: 'active',
      description: '机场航站楼深基坑建设'
    },
    {
      id: '3',
      name: '深圳前海金融区',
      latitude: 22.5431,
      longitude: 113.9339,
      type: 'monitoring',
      status: 'planning',
      description: '大型金融区深基坑监测'
    }
  ];

  // 初始化地球渲染器
  useEffect(() => {
    if (!containerRef.current) return;

    const initRenderer = async () => {
      try {
        setLoadingProgress(20);
        
        // 创建渲染器实例
        const renderer = new Earth3DRenderer(containerRef.current!, width, height);
        rendererRef.current = renderer;
        
        setLoadingProgress(60);

        // 添加项目标记
        if (showProjects) {
          sampleProjects.forEach(project => {
            renderer.addProjectMarker(project);
          });
        }

        setLoadingProgress(100);
        
        setTimeout(() => {
          setIsLoading(false);
          onEarthReady?.();
        }, 500);

      } catch (error) {
        console.error('Earth renderer initialization failed:', error);
        setIsLoading(false);
      }
    };

    initRenderer();

    return () => {
      if (rendererRef.current) {
        rendererRef.current.dispose();
      }
    };
  }, [width, height, showProjects, onEarthReady]);

  // 处理窗口大小变化
  useEffect(() => {
    const handleResize = () => {
      if (rendererRef.current) {
        rendererRef.current.resize(width, height);
      }
    };

    window.addEventListener('resize', handleResize);
    return () => window.removeEventListener('resize', handleResize);
  }, [width, height]);

  return (
    <motion.div
      className={`earth-renderer ${className}`}
      style={{
        position: 'relative',
        width,
        height,
        background: 'radial-gradient(circle at center, #001122 0%, #000000 100%)',
        borderRadius: designTokens.borderRadius.lg,
        overflow: 'hidden',
        ...style
      }}
      initial={{ opacity: 0 }}
      animate={{ opacity: 1 }}
      transition={{ duration: 1 }}
    >
      {/* 加载界面 */}
      {isLoading && (
        <motion.div
          style={{
            position: 'absolute',
            inset: 0,
            display: 'flex',
            flexDirection: 'column',
            alignItems: 'center',
            justifyContent: 'center',
            background: designTokens.colors.background.primary,
            zIndex: 10
          }}
          initial={{ opacity: 1 }}
          animate={{ opacity: isLoading ? 1 : 0 }}
          transition={{ duration: 0.5 }}
        >
          <motion.div
            style={{
              width: '60px',
              height: '60px',
              border: `3px solid ${designTokens.colors.primary[500]}`,
              borderTop: '3px solid transparent',
              borderRadius: '50%',
              marginBottom: designTokens.spacing[4]
            }}
            animate={{ rotate: 360 }}
            transition={{
              duration: 1,
              repeat: Infinity,
              ease: "linear"
            }}
          />
          
          <p style={{
            color: designTokens.colors.neutral[300],
            fontSize: designTokens.typography.fontSize.lg,
            fontWeight: designTokens.typography.fontWeight.medium,
            marginBottom: designTokens.spacing[3]
          }}>
            正在初始化地球渲染系统...
          </p>
          
          <div style={{
            width: '200px',
            height: '4px',
            background: designTokens.colors.neutral[800],
            borderRadius: designTokens.borderRadius.full,
            overflow: 'hidden'
          }}>
            <motion.div
              style={{
                height: '100%',
                background: `linear-gradient(90deg, ${designTokens.colors.primary[500]}, ${designTokens.colors.accent[500]})`,
                borderRadius: designTokens.borderRadius.full
              }}
              initial={{ width: '0%' }}
              animate={{ width: `${loadingProgress}%` }}
              transition={{ duration: 0.5, ease: "easeOut" }}
            />
          </div>
          
          <p style={{
            color: designTokens.colors.neutral[500],
            fontSize: designTokens.typography.fontSize.sm,
            marginTop: designTokens.spacing[2]
          }}>
            {loadingProgress}%
          </p>
        </motion.div>
      )}

      {/* 地球容器 */}
      <div
        ref={containerRef}
        style={{
          width: '100%',
          height: '100%'
        }}
      />

      {/* 项目信息面板 */}
      {!isLoading && showProjects && (
        <motion.div
          style={{
            position: 'absolute',
            top: designTokens.spacing[4],
            left: designTokens.spacing[4],
            background: designTokens.colors.background.glass,
            backdropFilter: 'blur(12px)',
            borderRadius: designTokens.borderRadius.lg,
            padding: designTokens.spacing[4],
            border: `1px solid ${designTokens.colors.neutral[800]}`,
            maxWidth: '250px'
          }}
          initial={{ x: -100, opacity: 0 }}
          animate={{ x: 0, opacity: 1 }}
          transition={{ duration: 0.8, delay: 0.5 }}
        >
          <h3 style={{
            color: designTokens.colors.neutral[100],
            fontSize: designTokens.typography.fontSize.base,
            fontWeight: designTokens.typography.fontWeight.semibold,
            marginBottom: designTokens.spacing[3]
          }}>
            全球项目分布
          </h3>
          
          <div style={{
            display: 'flex',
            flexDirection: 'column',
            gap: designTokens.spacing[2]
          }}>
            {sampleProjects.map((project) => (
              <div
                key={project.id}
                style={{
                  display: 'flex',
                  alignItems: 'center',
                  gap: designTokens.spacing[2],
                  padding: designTokens.spacing[2],
                  borderRadius: designTokens.borderRadius.md,
                  background: designTokens.colors.background.tertiary,
                  cursor: 'pointer',
                  transition: 'background 0.2s ease'
                }}
                onClick={() => onProjectClick?.(project)}
              >
                <div style={{
                  width: '8px',
                  height: '8px',
                  borderRadius: '50%',
                  backgroundColor: project.type === 'excavation' ? '#ff4444' : 
                                  project.type === 'construction' ? '#44ff44' : '#4444ff'
                }} />
                <div>
                  <p style={{
                    color: designTokens.colors.neutral[200],
                    fontSize: designTokens.typography.fontSize.sm,
                    fontWeight: designTokens.typography.fontWeight.medium,
                    margin: 0
                  }}>
                    {project.name}
                  </p>
                  <p style={{
                    color: designTokens.colors.neutral[500],
                    fontSize: designTokens.typography.fontSize.xs,
                    margin: 0
                  }}>
                    {project.status}
                  </p>
                </div>
              </div>
            ))}
          </div>
        </motion.div>
      )}

      {/* 控制面板 */}
      {!isLoading && (
        <motion.div
          style={{
            position: 'absolute',
            bottom: designTokens.spacing[4],
            right: designTokens.spacing[4],
            display: 'flex',
            gap: designTokens.spacing[2]
          }}
          initial={{ y: 100, opacity: 0 }}
          animate={{ y: 0, opacity: 1 }}
          transition={{ duration: 0.8, delay: 0.8 }}
        >
          <button
            style={{
              background: designTokens.colors.background.glass,
              border: `1px solid ${designTokens.colors.neutral[700]}`,
              borderRadius: designTokens.borderRadius.md,
              padding: designTokens.spacing[3],
              color: designTokens.colors.neutral[300],
              cursor: 'pointer',
              backdropFilter: 'blur(8px)',
              fontSize: designTokens.typography.fontSize.sm
            }}
            onClick={() => {
              // 重置视角
            }}
          >
            🌍 重置视角
          </button>
          
          <button
            style={{
              background: designTokens.colors.background.glass,
              border: `1px solid ${designTokens.colors.neutral[700]}`,
              borderRadius: designTokens.borderRadius.md,
              padding: designTokens.spacing[3],
              color: designTokens.colors.neutral[300],
              cursor: 'pointer',
              backdropFilter: 'blur(8px)',
              fontSize: designTokens.typography.fontSize.sm
            }}
            onClick={() => {
              // 进入基坑视角
            }}
          >
            🏗️ 基坑视角
          </button>
        </motion.div>
      )}
    </motion.div>
  );
};

export default EarthRenderer;<|MERGE_RESOLUTION|>--- conflicted
+++ resolved
@@ -543,25 +543,10 @@
 
   public dispose() {
     this.stopAnimation();
-<<<<<<< HEAD
-    // 安全卸载 renderer.domElement（仅当确为其父节点时）
-    try {
-      const dom = this.renderer?.domElement;
-      const parentNode = dom?.parentNode;
-      if (parentNode && dom && parentNode.contains(dom)) {
-        parentNode.removeChild(dom);
-      }
-    } catch (e) {
-      // 忽略卸载期间的偶发性错误，避免 NotFoundError 影响卸载流程
-      console.warn('[EarthRenderer] cleanup warning:', e);
-    }
-    this.renderer.dispose();
-=======
     // 深度释放场景资源
     deepDispose(this.scene);
     // 安全移除 renderer
     safeDetachRenderer(this.renderer as any);
->>>>>>> b5826089
   }
 
   public getRenderer() {
