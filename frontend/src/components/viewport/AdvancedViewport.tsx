--- conflicted
+++ resolved
@@ -82,24 +82,8 @@
     return () => {
       window.removeEventListener('resize', handleResize);
       cancelAnimationFrame(animationFrameId);
-<<<<<<< HEAD
-      
-      // 安全卸载 renderer.domElement（仅当确为其父节点时）
-      try {
-        const dom = renderer?.domElement;
-        if (currentMount && dom && dom.parentNode === currentMount) {
-          currentMount.removeChild(dom);
-        }
-      } catch (e) {
-        // 忽略卸载期间的偶发性错误，避免 NotFoundError 影响卸载流程
-        console.warn('[AdvancedViewport] cleanup warning:', e);
-      }
-      
-      renderer.dispose();
-=======
       deepDispose(scene);
       safeDetachRenderer(renderer);
->>>>>>> b5826089
       MaterialOptimizer.clearCache();
     };
   }, [quality]);
