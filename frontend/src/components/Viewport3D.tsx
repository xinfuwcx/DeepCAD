import React, { useRef, useEffect, useState } from 'react';
import * as THREE from 'three';
import { safeDetachRenderer, deepDispose } from '../utils/safeThreeDetach';
import { OrbitControls } from 'three/addons/controls/OrbitControls.js';
import { Button, Result, Typography } from 'antd';
import { RocketOutlined } from '@ant-design/icons';
import { ProfessionalMaterials } from './3d/materials/ProfessionalMaterials';
import { PostProcessingEffects } from './3d/effects/PostProcessingEffects';

const { Text } = Typography;

// 创建渐变背景纹理
const createGradientBackground = () => {
  const canvas = document.createElement('canvas');
  canvas.width = 512;
  canvas.height = 512;
  const context = canvas.getContext('2d')!;
  
  // 创建径向渐变
  const gradient = context.createRadialGradient(256, 256, 0, 256, 256, 256);
  gradient.addColorStop(0, '#1a1a2e');
  gradient.addColorStop(0.5, '#16213e');
  gradient.addColorStop(1, '#0f0f23');
  
  context.fillStyle = gradient;
  context.fillRect(0, 0, 512, 512);
  
  const texture = new THREE.CanvasTexture(canvas);
  texture.mapping = THREE.EquirectangularReflectionMapping;
  return texture;
};

// 设置专业级光照系统
const setupProfessionalLighting = (scene: THREE.Scene) => {
  // 环境光 - 模拟天空光照
  const ambientLight = new THREE.AmbientLight(0x4a5568, 0.3);
  scene.add(ambientLight);

  // 主光源 - 模拟太阳光
  const mainLight = new THREE.DirectionalLight(0xffffff, 1.5);
  mainLight.position.set(15, 20, 10);
  mainLight.castShadow = true;
  mainLight.shadow.mapSize.width = 4096;
  mainLight.shadow.mapSize.height = 4096;
  mainLight.shadow.camera.near = 0.1;
  mainLight.shadow.camera.far = 100;
  mainLight.shadow.camera.left = -30;
  mainLight.shadow.camera.right = 30;
  mainLight.shadow.camera.top = 30;
  mainLight.shadow.camera.bottom = -30;
  mainLight.shadow.bias = -0.0005;
  scene.add(mainLight);

  // 填充光 - 减少阴影过重
  const fillLight = new THREE.DirectionalLight(0x87ceeb, 0.4);
  fillLight.position.set(-10, 5, -10);
  scene.add(fillLight);

  // 半球光 - 模拟天空和地面反射
  const hemisphereLight = new THREE.HemisphereLight(0x87ceeb, 0x2d3748, 0.6);
  scene.add(hemisphereLight);

  // 点光源 - 增加局部亮点
  const pointLight = new THREE.PointLight(0x00d9ff, 0.8, 50);
  pointLight.position.set(5, 10, 5);
  scene.add(pointLight);
};

// 创建现代化网格系统
const createModernGrid = () => {
  const group = new THREE.Group();
  
  // 主网格
  const mainGrid = new THREE.GridHelper(50, 50, 0x4a5568, 0x2d3748);
  mainGrid.material.opacity = 0.3;
  mainGrid.material.transparent = true;
  group.add(mainGrid);
  
  // 子网格
  const subGrid = new THREE.GridHelper(50, 250, 0x2d3748, 0x1a202c);
  subGrid.material.opacity = 0.15;
  subGrid.material.transparent = true;
  group.add(subGrid);
  
  // 中心线强调
  const centerLineGeometry = new THREE.BufferGeometry().setFromPoints([
    new THREE.Vector3(-25, 0, 0),
    new THREE.Vector3(25, 0, 0)
  ]);
  const centerLineMaterial = new THREE.LineBasicMaterial({ 
    color: 0x00d9ff, 
    opacity: 0.6, 
    transparent: true 
  });
  const centerLineX = new THREE.Line(centerLineGeometry, centerLineMaterial);
  group.add(centerLineX);
  
  const centerLineZ = centerLineX.clone();
  centerLineZ.rotation.y = Math.PI / 2;
  group.add(centerLineZ);
  
  return group;
};

// 创建现代化坐标轴系统
const createModernAxes = () => {
  const group = new THREE.Group();
  
  const axisLength = 8;
  const arrowLength = 1;
  const arrowWidth = 0.3;
  
  // X轴 - 红色
  const xGeometry = new THREE.CylinderGeometry(0.05, 0.05, axisLength, 8);
  const xMaterial = new THREE.MeshPhongMaterial({ color: 0xff4757 });
  const xAxis = new THREE.Mesh(xGeometry, xMaterial);
  xAxis.rotation.z = -Math.PI / 2;
  xAxis.position.x = axisLength / 2;
  group.add(xAxis);
  
  // X轴箭头
  const xArrowGeometry = new THREE.ConeGeometry(arrowWidth, arrowLength, 8);
  const xArrow = new THREE.Mesh(xArrowGeometry, xMaterial);
  xArrow.rotation.z = -Math.PI / 2;
  xArrow.position.x = axisLength + arrowLength / 2;
  group.add(xArrow);
  
  // Y轴 - 绿色
  const yGeometry = new THREE.CylinderGeometry(0.05, 0.05, axisLength, 8);
  const yMaterial = new THREE.MeshPhongMaterial({ color: 0x2ed573 });
  const yAxis = new THREE.Mesh(yGeometry, yMaterial);
  yAxis.position.y = axisLength / 2;
  group.add(yAxis);
  
  // Y轴箭头
  const yArrowGeometry = new THREE.ConeGeometry(arrowWidth, arrowLength, 8);
  const yArrow = new THREE.Mesh(yArrowGeometry, yMaterial);
  yArrow.position.y = axisLength + arrowLength / 2;
  group.add(yArrow);
  
  // Z轴 - 蓝色
  const zGeometry = new THREE.CylinderGeometry(0.05, 0.05, axisLength, 8);
  const zMaterial = new THREE.MeshPhongMaterial({ color: 0x3742fa });
  const zAxis = new THREE.Mesh(zGeometry, zMaterial);
  zAxis.rotation.x = Math.PI / 2;
  zAxis.position.z = axisLength / 2;
  group.add(zAxis);
  
  // Z轴箭头
  const zArrowGeometry = new THREE.ConeGeometry(arrowWidth, arrowLength, 8);
  const zArrow = new THREE.Mesh(zArrowGeometry, zMaterial);
  zArrow.rotation.x = Math.PI / 2;
  zArrow.position.z = axisLength + arrowLength / 2;
  group.add(zArrow);
  
  return group;
};

// 创建现代化展示对象
const createShowcaseObject = () => {
  const group = new THREE.Group();
  
  // 主要几何体 - 使用玻璃材质
  const geometry = new THREE.IcosahedronGeometry(1.5, 1);
  const material = new THREE.MeshPhysicalMaterial({
    color: 0x00d9ff,
    metalness: 0.1,
    roughness: 0.1,
    transmission: 0.9,
    transparent: true,
    opacity: 0.8,
    ior: 1.5,
    thickness: 0.5,
    clearcoat: 1.0,
    clearcoatRoughness: 0.1
  });
  
  const mainObject = new THREE.Mesh(geometry, material);
  mainObject.position.set(0, 2, 0);
  mainObject.castShadow = true;
  mainObject.receiveShadow = true;
  group.add(mainObject);
  
  // 装饰环
  const ringGeometry = new THREE.TorusGeometry(2.5, 0.1, 8, 32);
  const ringMaterial = new THREE.MeshPhongMaterial({ 
    color: 0xff6b6b, 
    emissive: 0x331111,
    transparent: true,
    opacity: 0.7
  });
  const ring = new THREE.Mesh(ringGeometry, ringMaterial);
  ring.name = 'ring';
  ring.position.set(0, 2, 0);
  ring.rotation.x = Math.PI / 3;
  group.add(ring);
  
  group.name = 'showcase';
  
  return group;
};

// 创建现代化地面系统
const createModernGround = () => {
  const group = new THREE.Group();
  
  // 主地面
  const groundGeometry = new THREE.PlaneGeometry(100, 100);
  const groundMaterial = new THREE.MeshPhysicalMaterial({
    color: 0x1a202c,
    metalness: 0.1,
    roughness: 0.8,
    transparent: true,
    opacity: 0.3
  });
  const ground = new THREE.Mesh(groundGeometry, groundMaterial);
  ground.rotation.x = -Math.PI / 2;
  ground.receiveShadow = true;
  group.add(ground);
  
  // 反射平面
  const reflectionGeometry = new THREE.PlaneGeometry(20, 20);
  const reflectionMaterial = new THREE.MeshPhysicalMaterial({
    color: 0x2d3748,
    metalness: 0.9,
    roughness: 0.1,
    transparent: true,
    opacity: 0.5
  });
  const reflection = new THREE.Mesh(reflectionGeometry, reflectionMaterial);
  reflection.rotation.x = -Math.PI / 2;
  reflection.position.y = 0.01;
  reflection.receiveShadow = true;
  group.add(reflection);
  
  return group;
};

interface ViewPort3DProps {
  title?: string;
  description?: string;
  mode?: 'advanced' | 'geometry' | 'mesh' | 'results' | 'data' | 'settings' | 'analysis';
  className?: string;
  onAction?: (action: string) => void;
}

const ViewPort3D: React.FC<ViewPort3DProps> = ({ 
  title = "3D VIEWPORT",
  description = "Advanced 3D visualization and interaction",
  mode = 'advanced',
  className,
  onAction
}) => {
  const mountRef = useRef<HTMLDivElement>(null);
  const sceneRef = useRef<THREE.Scene | null>(null);
  const rendererRef = useRef<THREE.WebGLRenderer | null>(null);
  const cameraRef = useRef<THREE.PerspectiveCamera | null>(null);
  const controlsRef = useRef<OrbitControls | null>(null);
  const frameRef = useRef<number | null>(null);
  const [isInitialized, setIsInitialized] = useState(false);
  const [error, setError] = useState<string | null>(null);
  
  // 预览对象引用
  const previewObjectsRef = useRef<{
    geology: THREE.Group | null;
    excavation: THREE.Group | null;
    support: THREE.Group | null;
  }>({
    geology: null,
    excavation: null,
    support: null
  });
  
  // 专业材质系统
  const materialsRef = useRef<ProfessionalMaterials>(ProfessionalMaterials.getInstance());
  
  // 后处理效果系统
  const postProcessingRef = useRef<PostProcessingEffects | null>(null);

  useEffect(() => {
    if (!mountRef.current) return;

    try {
      console.log('ViewPort3D: Initializing 3D scene');
      
      const container = mountRef.current;
      const width = container.clientWidth;
      const height = container.clientHeight;

      // 创建场景 - 现代化设计
      const scene = new THREE.Scene();
      // 创建渐变背景
      const bgTexture = createGradientBackground();
      scene.background = bgTexture;
      scene.fog = new THREE.FogExp2(0x0d1b2a, 0.008); // 指数雾效更自然
      sceneRef.current = scene;

      // 创建相机
      const camera = new THREE.PerspectiveCamera(75, width / height, 0.1, 1000);
      camera.position.set(10, 8, 10);
      camera.lookAt(0, 0, 0);
      cameraRef.current = camera;

      // 创建现代化渲染器
      const renderer = new THREE.WebGLRenderer({ 
        antialias: true, 
        alpha: true,
        powerPreference: 'high-performance',
        precision: 'highp',
        logarithmicDepthBuffer: true
      });
      renderer.setSize(width, height);
      renderer.setPixelRatio(Math.min(window.devicePixelRatio, 2));
      renderer.shadowMap.enabled = true;
      renderer.shadowMap.type = THREE.PCFSoftShadowMap;
      renderer.outputColorSpace = THREE.SRGBColorSpace;
      renderer.toneMapping = THREE.ACESFilmicToneMapping;
      renderer.toneMappingExposure = 1.2;
      // 现代化渲染设置
  // @ts-ignore legacy typings
  renderer.useLegacyLights = false; // 使用物理正确的光照
      renderer.autoClear = false;
      container.appendChild(renderer.domElement);
      rendererRef.current = renderer;

      // 创建控制器
      const controls = new OrbitControls(camera, renderer.domElement);
      controls.enableDamping = true;
      controls.dampingFactor = 0.05;
      controls.screenSpacePanning = false;
      controls.minDistance = 1;
      controls.maxDistance = 100;
      controlsRef.current = controls;

      // 专业级光照系统
      setupProfessionalLighting(scene);

      // 现代化网格系统
      const modernGrid = createModernGrid();
      scene.add(modernGrid);

      // 现代化坐标轴系统
      const modernAxes = createModernAxes();
      scene.add(modernAxes);

      // 添加现代化展示对象
      const showcaseObject = createShowcaseObject();
      scene.add(showcaseObject);

      // 现代化地面系统
      const modernGround = createModernGround();
      scene.add(modernGround);

      // 初始化后处理效果
      postProcessingRef.current = new PostProcessingEffects(renderer, scene, camera);
      postProcessingRef.current.init();
      postProcessingRef.current.addEnvironmentReflection();

      // 根据模式添加不同的对象
      if (mode === 'geometry') {
        // 几何建模模式 - 添加基础形状
        const cubeGeometry = new THREE.BoxGeometry(2, 2, 2);
        const cubeMaterial = new THREE.MeshPhongMaterial({ 
          color: 0x00d9ff, 
          shininess: 100,
          transparent: true,
          opacity: 0.8
        });
        const cube = new THREE.Mesh(cubeGeometry, cubeMaterial);
        cube.position.set(0, 1, 0);
        cube.castShadow = true;
        cube.receiveShadow = true;
        scene.add(cube);

        const sphereGeometry = new THREE.SphereGeometry(1, 32, 32);
        const sphereMaterial = new THREE.MeshPhongMaterial({ 
          color: 0xff6b6b,
          shininess: 100,
          transparent: true,
          opacity: 0.8
        });
        const sphere = new THREE.Mesh(sphereGeometry, sphereMaterial);
        sphere.position.set(4, 1, 0);
        sphere.castShadow = true;
        sphere.receiveShadow = true;
        scene.add(sphere);
      } else if (mode === 'mesh') {
        // 网格模式 - 添加网格化的几何体
        const torusGeometry = new THREE.TorusGeometry(2, 0.5, 16, 32);
        const torusMaterial = new THREE.MeshPhongMaterial({ 
          color: 0x52c41a,
          wireframe: true,
          transparent: true,
          opacity: 0.8
        });
        const torus = new THREE.Mesh(torusGeometry, torusMaterial);
        torus.position.set(0, 2, 0);
        scene.add(torus);
      } else if (mode === 'analysis') {
        // 分析模式 - 添加彩色网格表示结果
        const planeGeometry = new THREE.PlaneGeometry(8, 8, 32, 32);
        const planeMaterial = new THREE.MeshPhongMaterial({ 
          color: 0xff7875,
          transparent: true,
          opacity: 0.8,
          side: THREE.DoubleSide
        });
        const plane = new THREE.Mesh(planeGeometry, planeMaterial);
        plane.rotation.x = -Math.PI / 4;
        plane.position.set(0, 2, 0);
        scene.add(plane);

        // 添加应力点
        const pointsGeometry = new THREE.BufferGeometry();
        const positions = [];
        const colors = [];
        
        for (let i = 0; i < 100; i++) {
          positions.push(
            (Math.random() - 0.5) * 10,
            Math.random() * 5,
            (Math.random() - 0.5) * 10
          );
          colors.push(Math.random(), Math.random() * 0.5, 0.2);
        }
        
        pointsGeometry.setAttribute('position', new THREE.Float32BufferAttribute(positions, 3));
        pointsGeometry.setAttribute('color', new THREE.Float32BufferAttribute(colors, 3));
        
        const pointsMaterial = new THREE.PointsMaterial({ 
          size: 0.1,
          vertexColors: true,
          transparent: true,
          opacity: 0.8
        });
        const points = new THREE.Points(pointsGeometry, pointsMaterial);
        scene.add(points);
      } else {
        // 默认模式 - 添加基本对象
        const cubeGeometry = new THREE.BoxGeometry(2, 2, 2);
        const cubeMaterial = new THREE.MeshPhongMaterial({ 
          color: 0x0077ff,
          shininess: 100
        });
        const cube = new THREE.Mesh(cubeGeometry, cubeMaterial);
        cube.position.set(0, 1, 0);
        cube.castShadow = true;
        cube.receiveShadow = true;
        scene.add(cube);
      }

      // 创建现代化ViewCube
      const createViewCube = () => {
        const cubeContainer = document.createElement('div');
        cubeContainer.className = 'view-cube';
        cubeContainer.style.position = 'absolute';
        cubeContainer.style.top = '60px';
        cubeContainer.style.right = '20px';
        cubeContainer.style.width = '90px';
        cubeContainer.style.height = '90px';
        cubeContainer.style.zIndex = '1000';
        cubeContainer.style.pointerEvents = 'auto';
        cubeContainer.style.cursor = 'pointer';
        cubeContainer.style.display = 'flex';
        cubeContainer.style.alignItems = 'center';
        cubeContainer.style.justifyContent = 'center';
        cubeContainer.style.fontSize = '11px';
        cubeContainer.innerHTML = `
          <div style="text-align: center; line-height: 1.2;">
            <div style="font-size: 14px; margin-bottom: 2px;">⚡</div>
            <div>VIEW</div>
          </div>
        `;
        
        cubeContainer.addEventListener('click', () => {
          camera.position.set(10, 8, 10);
          camera.lookAt(0, 0, 0);
          controls.update();
        });
        
        container.appendChild(cubeContainer);
        return cubeContainer;
      };

      const viewCube = createViewCube();

      // 窗口大小调整
      const handleResize = () => {
        if (!mountRef.current || !camera || !renderer) return;
        
        const width = mountRef.current.clientWidth;
        const height = mountRef.current.clientHeight;
        
        camera.aspect = width / height;
        camera.updateProjectionMatrix();
        renderer.setSize(width, height);
      };

      window.addEventListener('resize', handleResize);

      // 地质建模预览更新事件监听器
      const handleGeologyPreviewUpdate = (event: CustomEvent) => {
        const params = event.detail;
        console.log('更新地质建模预览:', params);
        
        // 移除旧的地质预览对象
        if (previewObjectsRef.current.geology) {
          scene.remove(previewObjectsRef.current.geology);
        }
        
        // 创建新的地质预览对象
        const geologyGroup = new THREE.Group();
        
        // 基于参数创建简单的地质层结构
        for (let i = 0; i < params.boreholeCount; i++) {
          const x = (Math.random() - 0.5) * params.domain.xExtend * 0.8;
          const z = (Math.random() - 0.5) * params.domain.yExtend * 0.8;
          
          // 钻孔柱体 - 使用专业材质
          const boreholeGeometry = new THREE.CylinderGeometry(0.2, 0.2, params.domain.depth);
          const boreholeMaterial = materialsRef.current.getMaterial('geology_borehole');
          if (boreholeMaterial && 'opacity' in boreholeMaterial) {
            (boreholeMaterial as any).opacity = params.visualization.opacity;
          }
          const borehole = new THREE.Mesh(boreholeGeometry, boreholeMaterial);
          borehole.position.set(x, -params.domain.depth / 2, z);
          
          if (params.visualization.showBoreholes) {
            geologyGroup.add(borehole);
          }
        }
        
        // 地质层
        if (params.visualization.showLayers) {
          const layerGeometry = new THREE.BoxGeometry(
            params.domain.xExtend, 
            params.domain.depth / 5, 
            params.domain.yExtend
          );
          
          for (let i = 0; i < 5; i++) {
            const layerMaterial = materialsRef.current.getMaterial('geology_layer');
            if (layerMaterial && 'opacity' in layerMaterial) {
              (layerMaterial as any).opacity = params.visualization.opacity * 0.3;
              (layerMaterial as any).color.setHSL(0.1 + i * 0.1, 0.7, 0.5);
            }
            const layer = new THREE.Mesh(layerGeometry, layerMaterial);
            layer.position.set(0, -i * params.domain.depth / 5 - params.domain.depth / 10, 0);
            geologyGroup.add(layer);
          }
        }
        
        previewObjectsRef.current.geology = geologyGroup;
        scene.add(geologyGroup);
      };

      // 开挖设计预览更新事件监听器
      const handleExcavationPreviewUpdate = (event: CustomEvent) => {
        const params = event.detail;
        console.log('更新开挖设计预览:', params);
        
        // 移除旧的开挖预览对象
        if (previewObjectsRef.current.excavation) {
          scene.remove(previewObjectsRef.current.excavation);
        }
        
        // 创建新的开挖预览对象
        const excavationGroup = new THREE.Group();
        
        // 开挖体积 - 使用专业材质
        const excavationGeometry = new THREE.BoxGeometry(
          params.geometry.width,
          params.geometry.depth,
          params.geometry.length
        );
        const excavationMaterial = materialsRef.current.getMaterial('excavation_volume');
        if (excavationMaterial && 'opacity' in excavationMaterial) {
          (excavationMaterial as any).opacity = params.visualization.opacity * 0.5;
        }
        const excavation = new THREE.Mesh(excavationGeometry, excavationMaterial);
        excavation.position.set(0, -params.geometry.depth / 2, 0);
        excavationGroup.add(excavation);
        
        // 分步开挖显示
        if (params.stages.stageCount > 1) {
          const stageHeight = params.geometry.depth / params.stages.stageCount;
          for (let i = 0; i < params.stages.stageCount; i++) {
            const stageGeometry = new THREE.BoxGeometry(
              params.geometry.width,
              0.1,
              params.geometry.length
            );
            const stageMaterial = materialsRef.current.getMaterial('excavation_stage');
            const stage = new THREE.Mesh(stageGeometry, stageMaterial);
            stage.position.set(0, -i * stageHeight - stageHeight / 2, 0);
            excavationGroup.add(stage);
          }
        }
        
        previewObjectsRef.current.excavation = excavationGroup;
        scene.add(excavationGroup);
      };

      // 支护结构预览更新事件监听器
      const handleSupportPreviewUpdate = (event: CustomEvent) => {
        const params = event.detail;
        console.log('更新支护结构预览:', params);
        
        // 移除旧的支护预览对象
        if (previewObjectsRef.current.support) {
          scene.remove(previewObjectsRef.current.support);
        }
        
        // 创建新的支护预览对象
        const supportGroup = new THREE.Group();
        
        if (params.structureType === 'diaphragm') {
          // 地连墙
          const wallGeometry = new THREE.BoxGeometry(
            params.diaphragm.length,
            params.diaphragm.depth,
            params.diaphragm.thickness
          );
          const wallMaterial = materialsRef.current.getMaterial('support_diaphragm');
          if (wallMaterial && 'opacity' in wallMaterial) {
            (wallMaterial as any).opacity = params.visualization.opacity;
          }
          const wall = new THREE.Mesh(wallGeometry, wallMaterial);
          wall.position.set(0, -params.diaphragm.depth / 2, 0);
          supportGroup.add(wall);
          
        } else if (params.structureType === 'pile') {
          // 排桩
          const pileCount = Math.floor(30 / params.pile.spacing);
          for (let i = 0; i < pileCount; i++) {
            for (let row = 0; row < params.pile.rows; row++) {
              const pileGeometry = new THREE.CylinderGeometry(
                params.pile.diameter / 2,
                params.pile.diameter / 2,
                params.pile.depth
              );
              const pileMaterial = materialsRef.current.getMaterial('support_pile');
              if (pileMaterial && 'opacity' in pileMaterial) {
                (pileMaterial as any).opacity = params.visualization.opacity;
              }
              const pile = new THREE.Mesh(pileGeometry, pileMaterial);
              pile.position.set(
                (i - pileCount / 2) * params.pile.spacing,
                -params.pile.depth / 2,
                row * params.pile.spacing - (params.pile.rows - 1) * params.pile.spacing / 2
              );
              supportGroup.add(pile);
            }
          }
          
        } else if (params.structureType === 'anchor') {
          // 锚杆
          const anchorCount = Math.floor(30 / params.anchor.spacing);
          for (let i = 0; i < anchorCount; i++) {
            const anchorGeometry = new THREE.CylinderGeometry(
              params.anchor.diameter / 2,
              params.anchor.diameter / 2,
              params.anchor.length
            );
            const anchorMaterial = materialsRef.current.getMaterial('support_anchor');
            if (anchorMaterial && 'opacity' in anchorMaterial) {
              (anchorMaterial as any).opacity = params.visualization.opacity;
            }
            const anchor = new THREE.Mesh(anchorGeometry, anchorMaterial);
            
            // 设置锚杆角度
            anchor.rotation.z = -params.anchor.angle * Math.PI / 180;
            anchor.position.set(
              (i - anchorCount / 2) * params.anchor.spacing,
              -5,
              params.anchor.length * Math.cos(params.anchor.angle * Math.PI / 180) / 2
            );
            supportGroup.add(anchor);
          }
        }
        
        previewObjectsRef.current.support = supportGroup;
        scene.add(supportGroup);
      };

      // 注册事件监听器
      window.addEventListener('update-geology-preview', handleGeologyPreviewUpdate as EventListener);
      window.addEventListener('update-excavation-preview', handleExcavationPreviewUpdate as EventListener);
      window.addEventListener('update-support-preview', handleSupportPreviewUpdate as EventListener);

      // 动画循环
      const animate = () => {
        frameRef.current = requestAnimationFrame(animate);
        
        if (controls) {
          controls.update();
        }
        
        // 添加动画效果
        if (scene) {
          const time = Date.now() * 0.001;
          
          // 旋转展示对象
          const showcaseObject = scene.getObjectByName('showcase');
          if (showcaseObject) {
            showcaseObject.rotation.y = time * 0.5;
            showcaseObject.children.forEach((child, index) => {
              if (child.name === 'ring') {
                child.rotation.x = time * 0.3 + index;
                child.rotation.z = time * 0.2;
              }
            });
          }
          
          // 脉动效果
          const pointLight = scene.children.find(child => child.type === 'PointLight');
          if (pointLight && 'intensity' in pointLight) {
            (pointLight as any).intensity = 0.8 + Math.sin(time * 2) * 0.2;
          }
          
          // 更新后处理效果
          if (postProcessingRef.current) {
            postProcessingRef.current.update(0.016);
          }
        }
        
        if (renderer && scene && camera) {
          renderer.render(scene, camera);
        }
      };

      animate();
      setIsInitialized(true);
      console.log('ViewPort3D: 3D scene initialized successfully');

      // 清理函数
      return () => {
        console.log('ViewPort3D: Cleaning up');
        
        if (frameRef.current) {
          cancelAnimationFrame(frameRef.current);
        }
        
        window.removeEventListener('resize', handleResize);
        window.removeEventListener('update-geology-preview', handleGeologyPreviewUpdate as EventListener);
        window.removeEventListener('update-excavation-preview', handleExcavationPreviewUpdate as EventListener);
        window.removeEventListener('update-support-preview', handleSupportPreviewUpdate as EventListener);
        
        if (controlsRef.current) {
          controlsRef.current.dispose();
        }
        
<<<<<<< HEAD
        // 安全卸载 renderer.domElement（仅当确为其父节点时）
        try {
          const mountNode = mountRef.current;
          const renderer = rendererRef.current;
          const dom = renderer?.domElement;
          if (mountNode && dom && dom.parentNode === mountNode) {
            mountNode.removeChild(dom);
          }
          renderer?.dispose?.();
        } catch (e) {
          // 忽略卸载期间的偶发性错误，避免 NotFoundError 影响卸载流程
          console.warn('[Viewport3D] cleanup warning:', e);
        } finally {
          rendererRef.current = undefined;
=======
        if (rendererRef.current) {
          deepDispose(sceneRef.current || undefined);
          safeDetachRenderer(rendererRef.current);
>>>>>>> b5826089
        }
        
        if (viewCube && mountRef.current && mountRef.current.contains(viewCube)) {
          try { mountRef.current.removeChild(viewCube); } catch (e) { /* noop */ }
        }
        
        // 清理后处理效果
        if (postProcessingRef.current) {
          postProcessingRef.current.dispose();
          postProcessingRef.current = null;
        }
        
        if (sceneRef.current) {
          sceneRef.current.clear();
        }
      };
    } catch (err) {
      console.error('ViewPort3D: Failed to initialize 3D scene:', err);
      setError(err instanceof Error ? err.message : 'Failed to initialize 3D scene');
    }
  }, [mode]);

  if (error) {
    return (
      <div 
        className={`viewport-3d-container ${className || ''}`}
        style={{
          position: 'absolute',
          top: 0,
          left: 0,
          right: 0,
          bottom: 0,
          background: 'linear-gradient(135deg, #000420, #001122)',
          borderRadius: '8px',
          display: 'flex',
          alignItems: 'center',
          justifyContent: 'center',
          border: '1px solid var(--border-color)'
        }}
      >
        <Result
          status="error"
          title="3D视图加载失败"
          subTitle={error}
          extra={
            <Button type="primary" onClick={() => window.location.reload()}>
              重新加载
            </Button>
          }
        />
      </div>
    );
  }

  return (
    <div
      className={`viewport-3d-container ${className || ''}`}
      style={{
        position: 'absolute',
        top: 0,
        left: 0,
        right: 0,
        bottom: 0,
        background: 'linear-gradient(135deg, #000420, #001122)',
        borderRadius: '8px',
        border: '1px solid var(--border-color)',
        overflow: 'hidden'
      }}
    >
      {/* 标题栏 */}
      <div
        style={{
          position: 'absolute',
          top: 0,
          left: 0,
          right: 0,
          height: '40px',
          background: 'rgba(0, 0, 0, 0.8)',
          backdropFilter: 'blur(10px)',
          borderBottom: '1px solid var(--border-color)',
          display: 'flex',
          alignItems: 'center',
          justifyContent: 'space-between',
          padding: '0 16px',
          zIndex: 100
        }}
      >
        <div>
          <Text 
            style={{ 
              color: 'var(--primary-color)', 
              fontSize: '14px', 
              fontWeight: 'bold',
              marginRight: '12px'
            }}
          >
            {title}
          </Text>
          <Text 
            style={{ 
              color: 'var(--text-muted)', 
              fontSize: '12px'
            }}
          >
            {description}
          </Text>
        </div>
        <div style={{ display: 'flex', alignItems: 'center', gap: '8px' }}>
          <div 
            style={{
              width: '8px',
              height: '8px',
              borderRadius: '50%',
              background: isInitialized ? '#52c41a' : '#fa8c16',
              animation: isInitialized ? 'none' : 'pulse 1s infinite'
            }}
          />
          <Text style={{ color: 'var(--text-muted)', fontSize: '12px' }}>
            {isInitialized ? '已就绪' : '初始化中...'}
          </Text>
        </div>
      </div>

      {/* 3D视图容器 */}
      <div
        ref={mountRef}
        style={{
          position: 'absolute',
          top: '40px',
          left: 0,
          right: 0,
          bottom: 0,
          width: '100%',
          height: 'calc(100% - 40px)'
        }}
      />

      {/* 现代化工具栏 */}
      <div
        className="viewport-toolbar"
        style={{
          position: 'absolute',
          bottom: '20px',
          left: '20px',
          display: 'flex',
          gap: '12px',
          zIndex: 100
        }}
      >
        <Button 
          size="small" 
          className="glass-effect"
          icon={<span style={{ fontSize: '12px' }}>🔄</span>}
          onClick={() => {
            if (cameraRef.current && controlsRef.current) {
              cameraRef.current.position.set(10, 8, 10);
              cameraRef.current.lookAt(0, 0, 0);
              controlsRef.current.update();
            }
            onAction?.('reset');
          }}
        >
          重置视图
        </Button>
        <Button 
          size="small" 
          className="glass-effect"
          icon={<span style={{ fontSize: '12px' }}>📸</span>}
          onClick={() => onAction?.('screenshot')}
        >
          截图
        </Button>
        <Button 
          size="small" 
          className="glass-effect"
          icon={<span style={{ fontSize: '12px' }}>🎯</span>}
          onClick={() => {
            if (cameraRef.current && controlsRef.current) {
              cameraRef.current.position.set(0, 15, 0);
              cameraRef.current.lookAt(0, 0, 0);
              controlsRef.current.update();
            }
            onAction?.('top-view');
          }}
        >
          俯视图
        </Button>
      </div>

      {/* CSS动画样式通过样式表或CSS modules处理 */}
    </div>
  );
};

export default ViewPort3D;<|MERGE_RESOLUTION|>--- conflicted
+++ resolved
@@ -750,26 +750,9 @@
           controlsRef.current.dispose();
         }
         
-<<<<<<< HEAD
-        // 安全卸载 renderer.domElement（仅当确为其父节点时）
-        try {
-          const mountNode = mountRef.current;
-          const renderer = rendererRef.current;
-          const dom = renderer?.domElement;
-          if (mountNode && dom && dom.parentNode === mountNode) {
-            mountNode.removeChild(dom);
-          }
-          renderer?.dispose?.();
-        } catch (e) {
-          // 忽略卸载期间的偶发性错误，避免 NotFoundError 影响卸载流程
-          console.warn('[Viewport3D] cleanup warning:', e);
-        } finally {
-          rendererRef.current = undefined;
-=======
         if (rendererRef.current) {
           deepDispose(sceneRef.current || undefined);
           safeDetachRenderer(rendererRef.current);
->>>>>>> b5826089
         }
         
         if (viewCube && mountRef.current && mountRef.current.contains(viewCube)) {
