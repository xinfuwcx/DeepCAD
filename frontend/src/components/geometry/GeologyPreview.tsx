--- conflicted
+++ resolved
@@ -176,27 +176,9 @@
 
     return () => {
       window.removeEventListener('resize', handleResize);
-<<<<<<< HEAD
-      if (frameRef.current) {
-        cancelAnimationFrame(frameRef.current);
-      }
-      // 安全卸载 renderer.domElement（仅当确为其父节点时）
-      try {
-        const dom = renderer?.domElement;
-        const parentNode = dom?.parentNode;
-        if (parentNode && dom && parentNode.contains(dom)) {
-          parentNode.removeChild(dom);
-        }
-      } catch (e) {
-        // 忽略卸载期间的偶发性错误，避免 NotFoundError 影响卸载流程
-        console.warn('[GeologyPreview] cleanup warning:', e);
-      }
-      renderer.dispose();
-=======
       if (frameRef.current) cancelAnimationFrame(frameRef.current);
       deepDispose(scene);
       safeDetachRenderer(renderer);
->>>>>>> b5826089
     };
   }, []);
 
