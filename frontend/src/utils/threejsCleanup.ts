--- conflicted
+++ resolved
@@ -16,26 +16,14 @@
 
   try {
     const canvas = renderer.domElement;
-<<<<<<< HEAD
-    // More robust check: verify the canvas exists, has a parent, and the parent is our container
-    if (canvas && canvas.parentNode && canvas.parentNode === container && container.contains(canvas)) {
-      container.removeChild(canvas);
-=======
     if (canvas && canvas.parentNode === container) {
       if (container.contains(canvas)) {
         container.removeChild(canvas);
       }
->>>>>>> b5826089
     }
     renderer.dispose();
   } catch (error) {
     console.warn('Three.js渲染器清理警告:', error);
-    // Don't re-throw the error, just dispose the renderer
-    try {
-      renderer.dispose();
-    } catch (disposeError) {
-      console.warn('Renderer dispose error:', disposeError);
-    }
   }
 }
 
